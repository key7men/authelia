--- conflicted
+++ resolved
@@ -11,17 +11,11 @@
   '@fortawesome/free-solid-svg-icons': 6.3.0
   '@fortawesome/react-fontawesome': 0.2.0
   '@limegrass/eslint-plugin-import-alias': 1.0.6
-<<<<<<< HEAD
-  '@mui/icons-material': 5.11.0
-  '@mui/material': 5.11.8
-  '@mui/styles': 5.11.7
-  '@simplewebauthn/browser': 7.1.0
-  '@simplewebauthn/typescript-types': 7.0.0
-=======
   '@mui/icons-material': 5.11.9
   '@mui/material': 5.11.9
   '@mui/styles': 5.11.9
->>>>>>> eab09efc
+  '@simplewebauthn/browser': 7.1.0
+  '@simplewebauthn/typescript-types': 7.0.0
   '@testing-library/jest-dom': 5.16.5
   '@testing-library/react': 14.0.0
   '@types/jest': 29.4.0
@@ -36,12 +30,7 @@
   axios: 1.3.3
   broadcast-channel: 4.20.2
   classnames: 2.3.2
-<<<<<<< HEAD
-  date-fns: 2.29.3
-  esbuild: 0.17.7
-=======
   esbuild: 0.17.8
->>>>>>> eab09efc
   esbuild-jest: 0.5.0
   eslint: 8.34.0
   eslint-config-prettier: 8.6.0
@@ -86,26 +75,15 @@
   '@fortawesome/free-regular-svg-icons': 6.3.0
   '@fortawesome/free-solid-svg-icons': 6.3.0
   '@fortawesome/react-fontawesome': 0.2.0_d5rbrisxfyemehbvmdbryvgjte
-<<<<<<< HEAD
-  '@mui/icons-material': 5.11.0_agg4gj4teu3mtdwwc44pgjorny
-  '@mui/material': 5.11.8_acl7mc3llczqccvmbrsweq6vga
-  '@mui/styles': 5.11.7_pmekkgnqduwlme35zpnqhenc34
+  '@mui/icons-material': 5.11.9_ofpk46txu7v2f5mzrtv4xsczka
+  '@mui/material': 5.11.9_xqeqsl5kvjjtyxwyi3jhw3yuli
+  '@mui/styles': 5.11.9_pmekkgnqduwlme35zpnqhenc34
   '@simplewebauthn/browser': 7.1.0
   '@simplewebauthn/typescript-types': 7.0.0
   axios: 1.3.3
   broadcast-channel: 4.20.2
   classnames: 2.3.2
-  date-fns: 2.29.3
-  i18next: 22.4.9
-=======
-  '@mui/icons-material': 5.11.9_ofpk46txu7v2f5mzrtv4xsczka
-  '@mui/material': 5.11.9_xqeqsl5kvjjtyxwyi3jhw3yuli
-  '@mui/styles': 5.11.9_pmekkgnqduwlme35zpnqhenc34
-  axios: 1.3.3
-  broadcast-channel: 4.20.2
-  classnames: 2.3.2
   i18next: 22.4.10
->>>>>>> eab09efc
   i18next-browser-languagedetector: 7.0.1
   i18next-http-backend: 2.1.1
   qrcode.react: 3.1.0_react@18.2.0
@@ -5001,11 +4979,6 @@
       whatwg-url: 11.0.0
     dev: true
 
-  /date-fns/2.29.3:
-    resolution: {integrity: sha512-dDCnyH2WnnKusqvZZ6+jA1O51Ibt8ZMRNkDZdyAyK4YfbDwa/cEmuztzG5pk6hqlp9aSBPYcjOlktquahGwGeA==}
-    engines: {node: '>=0.11'}
-    dev: false
-
   /debug/2.6.9:
     resolution: {integrity: sha512-bC7ElrdJaJnPbAP+1EotYvqZsb3ecl5wi6Bfi6BJTUcNowp6cvspg0jXznRTKDjm/E7AdgFBVeAPVMNcKGsHMA==}
     peerDependencies:
@@ -5399,7 +5372,6 @@
 
   /eslint-config-prettier/8.6.0_eslint@8.34.0:
     resolution: {integrity: sha512-bAF0eLpLVqP5oEVUFKpMA+NnRFICwn9X8B5jrR9FcqnYBuPbqWEjTEspPWMj5ye6czoSLDweCzSo3Ko7gGrZaA==}
-    hasBin: true
     peerDependencies:
       eslint: '>=7.0.0'
     dependencies:
@@ -6864,7 +6836,6 @@
   /jest-cli/29.4.3_@types+node@18.14.0:
     resolution: {integrity: sha512-PiiAPuFNfWWolCE6t3ZrDXQc6OsAuM3/tVW0u27UWc1KE+n/HSn5dSE6B2juqN7WP+PP0jAcnKtGmI4u8GMYCg==}
     engines: {node: ^14.15.0 || ^16.10.0 || >=18.0.0}
-    hasBin: true
     peerDependencies:
       node-notifier: ^8.0.1 || ^9.0.0 || ^10.0.0
     peerDependenciesMeta:
@@ -7379,7 +7350,6 @@
   /jest/29.4.3_@types+node@18.14.0:
     resolution: {integrity: sha512-XvK65feuEFGZT8OO0fB/QAQS+LGHvQpaadkH5p47/j3Ocqq3xf2pK9R+G0GzgfuhXVxEv76qCOOcMb5efLk6PA==}
     engines: {node: ^14.15.0 || ^16.10.0 || >=18.0.0}
-    hasBin: true
     peerDependencies:
       node-notifier: ^8.0.1 || ^9.0.0 || ^10.0.0
     peerDependenciesMeta:
@@ -9234,7 +9204,6 @@
 
   /ts-node/10.9.0_tncu2ai53lzgmizdedur7lbibe:
     resolution: {integrity: sha512-bunW18GUyaCSYRev4DPf4SQpom3pWH29wKl0sDk5zE7ze19RImEVhCW7K4v3hHKkUyfWotU08ToE2RS+Y49aug==}
-    hasBin: true
     peerDependencies:
       '@swc/core': '>=1.2.50'
       '@swc/wasm': '>=1.2.50'
@@ -9266,7 +9235,6 @@
   /tsconfck/2.0.1_typescript@4.9.5:
     resolution: {integrity: sha512-/ipap2eecmVBmBlsQLBRbUmUNFwNJV/z2E+X0FPtHNjPwroMZQ7m39RMaCywlCulBheYXgMdUlWDd9rzxwMA0Q==}
     engines: {node: ^14.13.1 || ^16 || >=18, pnpm: ^7.0.1}
-    hasBin: true
     peerDependencies:
       typescript: ^4.3.5
     peerDependenciesMeta:
@@ -9429,7 +9397,6 @@
 
   /update-browserslist-db/1.0.10_browserslist@4.21.4:
     resolution: {integrity: sha512-OztqDenkfFkbSG+tRxBeAnCVPckDBcvibKd35yDONx6OU8N7sqgwc7rCbkJ/WcYtVRZ4ba68d6byhC21GFh7sQ==}
-    hasBin: true
     peerDependencies:
       browserslist: '>= 4.21.0'
     dependencies:
@@ -9531,7 +9498,6 @@
   /vite/4.1.2_@types+node@18.14.0:
     resolution: {integrity: sha512-MWDb9Rfy3DI8omDQySbMK93nQqStwbsQWejXRY2EBzEWKmLAXWb1mkI9Yw2IJrc+oCvPCI1Os5xSSIBYY6DEAw==}
     engines: {node: ^14.18.0 || >=16.0.0}
-    hasBin: true
     peerDependencies:
       '@types/node': '>= 14'
       less: '*'
