--- conflicted
+++ resolved
@@ -33,19 +33,14 @@
     specifier: 5.13.7
     version: 5.13.7(@emotion/react@11.11.1)(@emotion/styled@11.11.0)(@types/react@18.2.14)(react-dom@18.2.0)(react@18.2.0)
   '@mui/styles':
-<<<<<<< HEAD
-    specifier: 5.13.2
-    version: 5.13.2(@types/react@18.2.7)(react@18.2.0)
+    specifier: 5.13.7
+    version: 5.13.7(@types/react@18.2.14)(react@18.2.0)
   '@simplewebauthn/browser':
     specifier: 7.2.0
     version: 7.2.0
   '@simplewebauthn/typescript-types':
     specifier: 7.0.0
     version: 7.0.0
-=======
-    specifier: 5.13.7
-    version: 5.13.7(@types/react@18.2.14)(react@18.2.0)
->>>>>>> e8f9d99a
   axios:
     specifier: 1.4.0
     version: 1.4.0
@@ -4655,7 +4650,6 @@
   /esbuild@0.18.11:
     resolution: {integrity: sha512-i8u6mQF0JKJUlGR3OdFLKldJQMMs8OqM9Cc3UCi9XXziJ9WERM5bfkHaEAy0YAvPRMgqSW55W7xYn84XtEFTtA==}
     engines: {node: '>=12'}
-    hasBin: true
     requiresBuild: true
     optionalDependencies:
       '@esbuild/android-arm': 0.18.11
@@ -7592,16 +7586,9 @@
       is-typed-array: 1.1.10
     dev: true
 
-<<<<<<< HEAD
-  /typescript@5.0.4:
-    resolution: {integrity: sha512-cW9T5W9xY37cc+jfEnaUvX91foxtHkza3Nw3wkoF4sSlKn0MONdkdEndig/qPBWXNkmplh3NzayQzCiHM4/hqw==}
-    engines: {node: '>=12.20'}
-=======
   /typescript@5.1.6:
     resolution: {integrity: sha512-zaWCozRZ6DLEWAWFrVDz1H6FVXzUSfTy5FUMWsQlU8Ym5JP9eO4xkTIROFCQvhQf61z6O/G6ugw3SgAnvvm+HA==}
     engines: {node: '>=14.17'}
-    hasBin: true
->>>>>>> e8f9d99a
     dev: true
 
   /ufo@1.1.2:
