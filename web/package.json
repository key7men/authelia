--- conflicted
+++ resolved
@@ -78,12 +78,7 @@
     "@testing-library/jest-dom": "5.16.5",
     "@testing-library/react": "14.0.0",
     "@types/node": "18.15.11",
-<<<<<<< HEAD
-    "@types/react": "18.0.34",
-=======
-    "@types/qrcode.react": "1.0.2",
     "@types/react": "18.0.35",
->>>>>>> 0f4f5d58
     "@types/react-dom": "18.0.11",
     "@types/testing-library__jest-dom": "5.14.5",
     "@types/zxcvbn": "4.4.1",
