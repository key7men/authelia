package validator

import (
	"crypto/ecdsa"
	"crypto/ed25519"
	"crypto/rsa"
	"crypto/x509"
	"errors"
	"fmt"
	"net/url"
	"os"
	"sort"
	"strings"
	"testing"
	"time"

	"github.com/stretchr/testify/assert"
	"github.com/stretchr/testify/require"

	"github.com/authelia/authelia/v4/internal/configuration/schema"
	"github.com/authelia/authelia/v4/internal/oidc"
	"github.com/authelia/authelia/v4/internal/utils"
)

func TestShouldRaiseErrorWhenInvalidOIDCServerConfiguration(t *testing.T) {
	validator := schema.NewStructValidator()
	config := &schema.IdentityProviders{
		OIDC: &schema.IdentityProvidersOpenIDConnect{
			HMACSecret: "abc",
		},
	}

	ValidateIdentityProviders(config, validator)

	require.Len(t, validator.Errors(), 2)

	assert.EqualError(t, validator.Errors()[0], "identity_providers: oidc: option `issuer_private_keys` or 'issuer_private_key' is required")
	assert.EqualError(t, validator.Errors()[1], "identity_providers: oidc: option 'clients' must have one or more clients configured")
}

func TestShouldNotRaiseErrorWhenCORSEndpointsValid(t *testing.T) {
	validator := schema.NewStructValidator()
	config := &schema.IdentityProviders{
		OIDC: &schema.IdentityProvidersOpenIDConnect{
			HMACSecret:       "rLABDrx87et5KvRHVUgTm3pezWWd8LMN",
			IssuerPrivateKey: keyRSA2048,
			CORS: schema.IdentityProvidersOpenIDConnectCORS{
				Endpoints: []string{oidc.EndpointAuthorization, oidc.EndpointToken, oidc.EndpointIntrospection, oidc.EndpointRevocation, oidc.EndpointUserinfo},
			},
			Clients: []schema.IdentityProvidersOpenIDConnectClient{
				{
					ID:     "example",
					Secret: tOpenIDConnectPlainTextClientSecret,
				},
			},
		},
	}

	ValidateIdentityProviders(config, validator)

	assert.Len(t, validator.Errors(), 0)
}

func TestShouldRaiseErrorWhenCORSEndpointsNotValid(t *testing.T) {
	validator := schema.NewStructValidator()
	config := &schema.IdentityProviders{
		OIDC: &schema.IdentityProvidersOpenIDConnect{
			HMACSecret:       "rLABDrx87et5KvRHVUgTm3pezWWd8LMN",
			IssuerPrivateKey: keyRSA2048,
			CORS: schema.IdentityProvidersOpenIDConnectCORS{
				Endpoints: []string{oidc.EndpointAuthorization, oidc.EndpointToken, oidc.EndpointIntrospection, oidc.EndpointRevocation, oidc.EndpointUserinfo, "invalid_endpoint"},
			},
			Clients: []schema.IdentityProvidersOpenIDConnectClient{
				{
					ID:     "example",
					Secret: tOpenIDConnectPlainTextClientSecret,
				},
			},
		},
	}

	ValidateIdentityProviders(config, validator)

	require.Len(t, validator.Errors(), 1)

	assert.EqualError(t, validator.Errors()[0], "identity_providers: oidc: cors: option 'endpoints' contains an invalid value 'invalid_endpoint': must be one of 'authorization', 'pushed-authorization-request', 'token', 'introspection', 'revocation', or 'userinfo'")
}

func TestShouldRaiseErrorWhenOIDCPKCEEnforceValueInvalid(t *testing.T) {
	validator := schema.NewStructValidator()
	config := &schema.IdentityProviders{
		OIDC: &schema.IdentityProvidersOpenIDConnect{
			HMACSecret:       "rLABDrx87et5KvRHVUgTm3pezWWd8LMN",
			IssuerPrivateKey: keyRSA2048,
			EnforcePKCE:      testInvalid,
		},
	}

	ValidateIdentityProviders(config, validator)

	require.Len(t, validator.Errors(), 2)

	assert.EqualError(t, validator.Errors()[0], "identity_providers: oidc: option 'enforce_pkce' must be 'never', 'public_clients_only' or 'always', but it's configured as 'invalid'")
	assert.EqualError(t, validator.Errors()[1], "identity_providers: oidc: option 'clients' must have one or more clients configured")
}

func TestShouldRaiseErrorWhenOIDCCORSOriginsHasInvalidValues(t *testing.T) {
	validator := schema.NewStructValidator()

	config := &schema.IdentityProviders{
		OIDC: &schema.IdentityProvidersOpenIDConnect{
			HMACSecret:       "rLABDrx87et5KvRHVUgTm3pezWWd8LMN",
			IssuerPrivateKey: keyRSA2048,
			CORS: schema.IdentityProvidersOpenIDConnectCORS{
				AllowedOrigins:                       utils.URLsFromStringSlice([]string{"https://example.com/", "https://site.example.com/subpath", "https://site.example.com?example=true", "*"}),
				AllowedOriginsFromClientRedirectURIs: true,
			},
			Clients: []schema.IdentityProvidersOpenIDConnectClient{
				{
					ID:                  "myclient",
					Secret:              tOpenIDConnectPlainTextClientSecret,
					AuthorizationPolicy: "two_factor",
					RedirectURIs:        []string{"https://example.com/oauth2_callback", "https://localhost:566/callback", "http://an.example.com/callback", "file://a/file"},
				},
			},
		},
	}

	ValidateIdentityProviders(config, validator)

	require.Len(t, validator.Errors(), 5)
	assert.EqualError(t, validator.Errors()[0], "identity_providers: oidc: cors: option 'allowed_origins' contains an invalid value 'https://example.com/' as it has a path: origins must only be scheme, hostname, and an optional port")
	assert.EqualError(t, validator.Errors()[1], "identity_providers: oidc: cors: option 'allowed_origins' contains an invalid value 'https://site.example.com/subpath' as it has a path: origins must only be scheme, hostname, and an optional port")
	assert.EqualError(t, validator.Errors()[2], "identity_providers: oidc: cors: option 'allowed_origins' contains an invalid value 'https://site.example.com?example=true' as it has a query string: origins must only be scheme, hostname, and an optional port")
	assert.EqualError(t, validator.Errors()[3], "identity_providers: oidc: cors: option 'allowed_origins' contains the wildcard origin '*' with more than one origin but the wildcard origin must be defined by itself")
	assert.EqualError(t, validator.Errors()[4], "identity_providers: oidc: cors: option 'allowed_origins' contains the wildcard origin '*' cannot be specified with option 'allowed_origins_from_client_redirect_uris' enabled")

	require.Len(t, config.OIDC.CORS.AllowedOrigins, 6)
	assert.Equal(t, "*", config.OIDC.CORS.AllowedOrigins[3].String())
	assert.Equal(t, "https://example.com", config.OIDC.CORS.AllowedOrigins[4].String())
}

func TestShouldRaiseErrorWhenOIDCServerNoClients(t *testing.T) {
	validator := schema.NewStructValidator()
	config := &schema.IdentityProviders{
		OIDC: &schema.IdentityProvidersOpenIDConnect{
			HMACSecret:       "rLABDrx87et5KvRHVUgTm3pezWWd8LMN",
			IssuerPrivateKey: keyRSA2048,
		},
	}

	ValidateIdentityProviders(config, validator)

	require.Len(t, validator.Errors(), 1)

	assert.EqualError(t, validator.Errors()[0], "identity_providers: oidc: option 'clients' must have one or more clients configured")
}

func TestShouldRaiseErrorWhenOIDCServerClientBadValues(t *testing.T) {
	mustParseURL := func(u string) url.URL {
		out, err := url.Parse(u)
		if err != nil {
			panic(err)
		}

		return *out
	}

	testCases := []struct {
		Name    string
		Clients []schema.IdentityProvidersOpenIDConnectClient
		Errors  []string
	}{
		{
			Name: "EmptyIDAndSecret",
			Clients: []schema.IdentityProvidersOpenIDConnectClient{
				{
					ID:                  "",
					Secret:              nil,
					AuthorizationPolicy: "",
					RedirectURIs:        []string{},
				},
			},
			Errors: []string{
				"identity_providers: oidc: clients: client '': option 'secret' is required",
				"identity_providers: oidc: clients: option 'id' is required but was absent on the clients in positions #1",
			},
		},
		{
			Name: "InvalidPolicy",
			Clients: []schema.IdentityProvidersOpenIDConnectClient{
				{
					ID:                  "client-1",
					Secret:              tOpenIDConnectPlainTextClientSecret,
					AuthorizationPolicy: "a-policy",
					RedirectURIs: []string{
						"https://google.com",
					},
				},
			},
			Errors: []string{
				"identity_providers: oidc: clients: client 'client-1': option 'authorization_policy' must be one of 'one_factor' or 'two_factor' but it's configured as 'a-policy'",
			},
		},
		{
			Name: "ClientIDDuplicated",
			Clients: []schema.IdentityProvidersOpenIDConnectClient{
				{
					ID:                  "client-x",
					Secret:              tOpenIDConnectPlainTextClientSecret,
					AuthorizationPolicy: policyTwoFactor,
					RedirectURIs:        []string{},
				},
				{
					ID:                  "client-x",
					Secret:              tOpenIDConnectPlainTextClientSecret,
					AuthorizationPolicy: policyTwoFactor,
					RedirectURIs:        []string{},
				},
			},
			Errors: []string{
				"identity_providers: oidc: clients: option 'id' must be unique for every client but one or more clients share the following 'id' values 'client-x'",
			},
		},
		{
			Name: "RedirectURIInvalid",
			Clients: []schema.IdentityProvidersOpenIDConnectClient{
				{
					ID:                  "client-check-uri-parse",
					Secret:              tOpenIDConnectPlainTextClientSecret,
					AuthorizationPolicy: policyTwoFactor,
					RedirectURIs: []string{
						"http://abc@%two",
					},
				},
			},
			Errors: []string{
				"identity_providers: oidc: clients: client 'client-check-uri-parse': option 'redirect_uris' has an invalid value: redirect uri 'http://abc@%two' could not be parsed: parse \"http://abc@%two\": invalid URL escape \"%tw\"",
			},
		},
		{
			Name: "RedirectURINotAbsolute",
			Clients: []schema.IdentityProvidersOpenIDConnectClient{
				{
					ID:                  "client-check-uri-abs",
					Secret:              tOpenIDConnectPlainTextClientSecret,
					AuthorizationPolicy: policyTwoFactor,
					RedirectURIs: []string{
						"google.com",
					},
				},
			},
			Errors: []string{
				"identity_providers: oidc: clients: client 'client-check-uri-abs': option 'redirect_uris' has an invalid value: redirect uri 'google.com' must have a scheme but it's absent",
			},
		},
		{
			Name: "ValidSectorIdentifier",
			Clients: []schema.IdentityProvidersOpenIDConnectClient{
				{
					ID:                  "client-valid-sector",
					Secret:              tOpenIDConnectPlainTextClientSecret,
					AuthorizationPolicy: policyTwoFactor,
					RedirectURIs: []string{
						"https://google.com",
					},
					SectorIdentifier: mustParseURL(exampleDotCom),
				},
			},
		},
		{
			Name: "ValidSectorIdentifierWithPort",
			Clients: []schema.IdentityProvidersOpenIDConnectClient{
				{
					ID:                  "client-valid-sector",
					Secret:              tOpenIDConnectPlainTextClientSecret,
					AuthorizationPolicy: policyTwoFactor,
					RedirectURIs: []string{
						"https://google.com",
					},
					SectorIdentifier: mustParseURL("example.com:2000"),
				},
			},
		},
		{
			Name: "InvalidSectorIdentifierInvalidURL",
			Clients: []schema.IdentityProvidersOpenIDConnectClient{
				{
					ID:                  "client-invalid-sector",
					Secret:              tOpenIDConnectPlainTextClientSecret,
					AuthorizationPolicy: policyTwoFactor,
					RedirectURIs: []string{
						"https://google.com",
					},
					SectorIdentifier: mustParseURL("https://user:pass@example.com/path?query=abc#fragment"),
				},
			},
			Errors: []string{
				"identity_providers: oidc: clients: client 'client-invalid-sector': option 'sector_identifier' with value 'https://user:pass@example.com/path?query=abc#fragment': must be a URL with only the host component for example 'example.com' but it has a scheme with the value 'https'",
				"identity_providers: oidc: clients: client 'client-invalid-sector': option 'sector_identifier' with value 'https://user:pass@example.com/path?query=abc#fragment': must be a URL with only the host component for example 'example.com' but it has a path with the value '/path'",
				"identity_providers: oidc: clients: client 'client-invalid-sector': option 'sector_identifier' with value 'https://user:pass@example.com/path?query=abc#fragment': must be a URL with only the host component for example 'example.com' but it has a query with the value 'query=abc'",
				"identity_providers: oidc: clients: client 'client-invalid-sector': option 'sector_identifier' with value 'https://user:pass@example.com/path?query=abc#fragment': must be a URL with only the host component for example 'example.com' but it has a fragment with the value 'fragment'",
				"identity_providers: oidc: clients: client 'client-invalid-sector': option 'sector_identifier' with value 'https://user:pass@example.com/path?query=abc#fragment': must be a URL with only the host component for example 'example.com' but it has a username with the value 'user'",
				"identity_providers: oidc: clients: client 'client-invalid-sector': option 'sector_identifier' with value 'https://user:pass@example.com/path?query=abc#fragment': must be a URL with only the host component for example 'example.com' but it has a password",
			},
		},
		{
			Name: "InvalidSectorIdentifierInvalidHost",
			Clients: []schema.IdentityProvidersOpenIDConnectClient{
				{
					ID:                  "client-invalid-sector",
					Secret:              tOpenIDConnectPlainTextClientSecret,
					AuthorizationPolicy: policyTwoFactor,
					RedirectURIs: []string{
						"https://google.com",
					},
					SectorIdentifier: mustParseURL("example.com/path?query=abc#fragment"),
				},
			},
			Errors: []string{
				"identity_providers: oidc: clients: client 'client-invalid-sector': option 'sector_identifier' with value 'example.com/path?query=abc#fragment': must be a URL with only the host component but appears to be invalid",
			},
		},
		{
			Name: "InvalidConsentMode",
			Clients: []schema.IdentityProvidersOpenIDConnectClient{
				{
					ID:                  "client-bad-consent-mode",
					Secret:              tOpenIDConnectPlainTextClientSecret,
					AuthorizationPolicy: policyTwoFactor,
					RedirectURIs: []string{
						"https://google.com",
					},
					ConsentMode: "cap",
				},
			},
			Errors: []string{
				"identity_providers: oidc: clients: client 'client-bad-consent-mode': consent: option 'mode' must be one of 'auto', 'implicit', 'explicit', 'pre-configured', or 'auto' but it's configured as 'cap'",
			},
		},
		{
			Name: "InvalidPKCEChallengeMethod",
			Clients: []schema.IdentityProvidersOpenIDConnectClient{
				{
					ID:                  "client-bad-pkce-mode",
					Secret:              tOpenIDConnectPlainTextClientSecret,
					AuthorizationPolicy: policyTwoFactor,
					RedirectURIs: []string{
						"https://google.com",
					},
					PKCEChallengeMethod: "abc",
				},
			},
			Errors: []string{
				"identity_providers: oidc: clients: client 'client-bad-pkce-mode': option 'pkce_challenge_method' must be one of 'plain' or 'S256' but it's configured as 'abc'",
			},
		},
		{
			Name: "InvalidPKCEChallengeMethodLowerCaseS256",
			Clients: []schema.IdentityProvidersOpenIDConnectClient{
				{
					ID:                  "client-bad-pkce-mode-s256",
					Secret:              tOpenIDConnectPlainTextClientSecret,
					AuthorizationPolicy: policyTwoFactor,
					RedirectURIs: []string{
						"https://google.com",
					},
					PKCEChallengeMethod: "s256",
				},
			},
			Errors: []string{
				"identity_providers: oidc: clients: client 'client-bad-pkce-mode-s256': option 'pkce_challenge_method' must be one of 'plain' or 'S256' but it's configured as 's256'",
			},
		},
	}

	for _, tc := range testCases {
		t.Run(tc.Name, func(t *testing.T) {
			validator := schema.NewStructValidator()
			config := &schema.IdentityProviders{
				OIDC: &schema.IdentityProvidersOpenIDConnect{
					HMACSecret:       "rLABDrx87et5KvRHVUgTm3pezWWd8LMN",
					IssuerPrivateKey: keyRSA2048,
					Clients:          tc.Clients,
				},
			}

			ValidateIdentityProviders(config, validator)

			errs := validator.Errors()

			require.Len(t, errs, len(tc.Errors))
			for i, errStr := range tc.Errors {
				t.Run(fmt.Sprintf("Error%d", i+1), func(t *testing.T) {
					assert.EqualError(t, errs[i], errStr)
				})
			}
		})
	}
}

func TestShouldRaiseErrorWhenOIDCClientConfiguredWithBadScopes(t *testing.T) {
	validator := schema.NewStructValidator()
	config := &schema.IdentityProviders{
		OIDC: &schema.IdentityProvidersOpenIDConnect{
			HMACSecret:       "rLABDrx87et5KvRHVUgTm3pezWWd8LMN",
			IssuerPrivateKey: keyRSA2048,
			Clients: []schema.IdentityProvidersOpenIDConnectClient{
				{
					ID:                  "good_id",
					Secret:              tOpenIDConnectPlainTextClientSecret,
					AuthorizationPolicy: "two_factor",
					Scopes:              []string{"openid", "bad_scope"},
					RedirectURIs: []string{
						"https://google.com/callback",
					},
				},
			},
		},
	}

	ValidateIdentityProviders(config, validator)

	require.Len(t, validator.Errors(), 1)
	assert.EqualError(t, validator.Errors()[0], "identity_providers: oidc: clients: client 'good_id': option 'scopes' must only have the values 'openid', 'email', 'profile', 'groups', or 'offline_access' but the values 'bad_scope' are present")
}

func TestShouldRaiseErrorWhenOIDCClientConfiguredWithBadGrantTypes(t *testing.T) {
	validator := schema.NewStructValidator()
	config := &schema.IdentityProviders{
		OIDC: &schema.IdentityProvidersOpenIDConnect{
			HMACSecret:       "rLABDrx87et5KvRHVUgTm3pezWWd8LMN",
			IssuerPrivateKey: keyRSA2048,
			Clients: []schema.IdentityProvidersOpenIDConnectClient{
				{
					ID:                  "good_id",
					Secret:              tOpenIDConnectPBKDF2ClientSecret,
					AuthorizationPolicy: "two_factor",
					GrantTypes:          []string{"bad_grant_type"},
					RedirectURIs: []string{
						"https://google.com/callback",
					},
				},
			},
		},
	}

	ValidateIdentityProviders(config, validator)

	require.Len(t, validator.Errors(), 1)
	assert.EqualError(t, validator.Errors()[0], "identity_providers: oidc: clients: client 'good_id': option 'grant_types' must only have the values 'authorization_code', 'implicit', 'client_credentials', or 'refresh_token' but the values 'bad_grant_type' are present")
}

func TestShouldNotErrorOnCertificateValid(t *testing.T) {
	validator := schema.NewStructValidator()
	config := &schema.IdentityProviders{
		OIDC: &schema.IdentityProvidersOpenIDConnect{
			HMACSecret:             "rLABDrx87et5KvRHVUgTm3pezWWd8LMN",
			IssuerCertificateChain: certRSA2048,
			IssuerPrivateKey:       keyRSA2048,
			Clients: []schema.IdentityProvidersOpenIDConnectClient{
				{
					ID:                  "good_id",
					Secret:              tOpenIDConnectPBKDF2ClientSecret,
					AuthorizationPolicy: "two_factor",
					RedirectURIs: []string{
						"https://google.com/callback",
					},
				},
			},
		},
	}

	ValidateIdentityProviders(config, validator)

	assert.Len(t, validator.Warnings(), 0)
	assert.Len(t, validator.Errors(), 0)
}

func TestShouldRaiseErrorOnCertificateNotValid(t *testing.T) {
	validator := schema.NewStructValidator()
	config := &schema.IdentityProviders{
		OIDC: &schema.IdentityProvidersOpenIDConnect{
			HMACSecret:             "rLABDrx87et5KvRHVUgTm3pezWWd8LMN",
			IssuerCertificateChain: certRSA2048,
			IssuerPrivateKey:       keyRSA4096,
			Clients: []schema.IdentityProvidersOpenIDConnectClient{
				{
					ID:                  "good_id",
					Secret:              tOpenIDConnectPBKDF2ClientSecret,
					AuthorizationPolicy: "two_factor",
					RedirectURIs: []string{
						"https://google.com/callback",
					},
				},
			},
		},
	}

	ValidateIdentityProviders(config, validator)

	assert.Len(t, validator.Warnings(), 0)
	require.Len(t, validator.Errors(), 1)

	assert.EqualError(t, validator.Errors()[0], "identity_providers: oidc: issuer_private_keys: key #1 with key id 'bf1e10': option 'certificate_chain' does not appear to contain the public key for the private key provided by option 'key'")
}

func TestValidateIdentityProvidersOpenIDConnectMinimumParameterEntropy(t *testing.T) {
	testCases := []struct {
		name     string
		have     int
		expected int
		warnings []string
		errors   []string
	}{
		{
			"ShouldNotOverrideCustomValue",
			20,
			20,
			nil,
			nil,
		},
		{
			"ShouldSetDefault",
			0,
			8,
			nil,
			nil,
		},
		{
			"ShouldSetDefaultNegative",
			-2,
			8,
			nil,
			nil,
		},
		{
			"ShouldAllowDisabledAndWarn",
			-1,
			-1,
			[]string{"identity_providers: oidc: option 'minimum_parameter_entropy' is disabled which is considered unsafe and insecure"},
			nil,
		},
		{
			"ShouldWarnOnTooLow",
			2,
			2,
			[]string{"identity_providers: oidc: option 'minimum_parameter_entropy' is configured to an unsafe and insecure value, it should at least be 8 but it's configured to 2"},
			nil,
		},
	}

	for _, tc := range testCases {
		t.Run(tc.name, func(t *testing.T) {
			validator := schema.NewStructValidator()
			config := &schema.IdentityProviders{
				OIDC: &schema.IdentityProvidersOpenIDConnect{
					HMACSecret:              "abc",
					IssuerPrivateKey:        keyRSA2048,
					MinimumParameterEntropy: tc.have,
					Clients: []schema.IdentityProvidersOpenIDConnectClient{
						{
							ID:                  "good_id",
							Secret:              tOpenIDConnectPBKDF2ClientSecret,
							AuthorizationPolicy: "two_factor",
							RedirectURIs: []string{
								"https://google.com/callback",
							},
						},
					},
				},
			}

			ValidateIdentityProviders(config, validator)

			assert.Equal(t, tc.expected, config.OIDC.MinimumParameterEntropy)

			if n := len(tc.warnings); n == 0 {
				assert.Len(t, validator.Warnings(), 0)
			} else {
				require.Len(t, validator.Warnings(), n)

				for i := 0; i < n; i++ {
					assert.EqualError(t, validator.Warnings()[i], tc.warnings[i])
				}
			}

			if n := len(tc.errors); n == 0 {
				assert.Len(t, validator.Errors(), 0)
			} else {
				require.Len(t, validator.Errors(), n)

				for i := 0; i < n; i++ {
					assert.EqualError(t, validator.Errors()[i], tc.errors[i])
				}
			}
		})
	}
}

func TestValidateIdentityProvidersShouldRaiseErrorsOnInvalidClientTypes(t *testing.T) {
	validator := schema.NewStructValidator()
	config := &schema.IdentityProviders{
		OIDC: &schema.IdentityProvidersOpenIDConnect{
			HMACSecret:       "hmac1",
			IssuerPrivateKey: keyRSA2048,
			Clients: []schema.IdentityProvidersOpenIDConnectClient{
				{
					ID:                  "client-with-invalid-secret",
					Secret:              tOpenIDConnectPlainTextClientSecret,
					Public:              true,
					AuthorizationPolicy: "two_factor",
					RedirectURIs: []string{
						"https://localhost",
					},
				},
				{
					ID:                  "client-with-bad-redirect-uri",
					Secret:              tOpenIDConnectPBKDF2ClientSecret,
					Public:              false,
					AuthorizationPolicy: "two_factor",
					RedirectURIs: []string{
						oauth2InstalledApp,
					},
				},
			},
		},
	}

	ValidateIdentityProviders(config, validator)

	require.Len(t, validator.Errors(), 2)
	assert.Len(t, validator.Warnings(), 0)

	assert.EqualError(t, validator.Errors()[0], "identity_providers: oidc: clients: client 'client-with-invalid-secret': option 'secret' is required to be empty when option 'public' is true")
	assert.EqualError(t, validator.Errors()[1], "identity_providers: oidc: clients: client 'client-with-bad-redirect-uri': option 'redirect_uris' has the redirect uri 'urn:ietf:wg:oauth:2.0:oob' when option 'public' is false but this is invalid as this uri is not valid for the openid connect confidential client type")
}

func TestValidateIdentityProvidersShouldNotRaiseErrorsOnValidClientOptions(t *testing.T) {
	validator := schema.NewStructValidator()
	config := &schema.IdentityProviders{
		OIDC: &schema.IdentityProvidersOpenIDConnect{
			HMACSecret:       "hmac1",
			IssuerPrivateKey: keyRSA2048,
			Clients: []schema.IdentityProvidersOpenIDConnectClient{
				{
					ID:                  "installed-app-client",
					Public:              true,
					AuthorizationPolicy: "two_factor",
					RedirectURIs: []string{
						oauth2InstalledApp,
					},
				},
				{
					ID:                  "client-with-https-scheme",
					Public:              true,
					AuthorizationPolicy: "two_factor",
					RedirectURIs: []string{
						"https://localhost:9000",
					},
				},
				{
					ID:                  "client-with-loopback",
					Public:              true,
					AuthorizationPolicy: "two_factor",
					RedirectURIs: []string{
						"http://127.0.0.1",
					},
				},
				{
					ID:                  "client-with-pkce-mode-plain",
					Public:              true,
					AuthorizationPolicy: "two_factor",
					RedirectURIs: []string{
						"https://pkce.com",
					},
					PKCEChallengeMethod: "plain",
				},
				{
					ID:                  "client-with-pkce-mode-S256",
					Public:              true,
					AuthorizationPolicy: "two_factor",
					RedirectURIs: []string{
						"https://pkce.com",
					},
					PKCEChallengeMethod: "S256",
				},
			},
		},
	}

	ValidateIdentityProviders(config, validator)

	assert.Len(t, validator.Errors(), 0)
	assert.Len(t, validator.Warnings(), 0)
}

func TestValidateIdentityProvidersShouldRaiseWarningOnPlainTextClients(t *testing.T) {
	validator := schema.NewStructValidator()
	config := &schema.IdentityProviders{
		OIDC: &schema.IdentityProvidersOpenIDConnect{
			HMACSecret:       "hmac1",
			IssuerPrivateKey: keyRSA2048,
			Clients: []schema.IdentityProvidersOpenIDConnectClient{
				{
					ID:                  "client-with-invalid-secret_standard",
					Secret:              tOpenIDConnectPlainTextClientSecret,
					AuthorizationPolicy: "two_factor",
					RedirectURIs: []string{
						"https://localhost",
					},
				},
			},
		},
	}

	ValidateIdentityProviders(config, validator)

	assert.Len(t, validator.Errors(), 0)
	require.Len(t, validator.Warnings(), 1)

	assert.EqualError(t, validator.Warnings()[0], "identity_providers: oidc: clients: client 'client-with-invalid-secret_standard': option 'secret' is plaintext but for clients not using the 'token_endpoint_auth_method' of 'client_secret_jwt' it should be a hashed value as plaintext values are deprecated with the exception of 'client_secret_jwt' and will be removed when oidc becomes stable")
}

// All valid schemes are supported as defined in https://datatracker.ietf.org/doc/html/rfc8252#section-7.1
func TestValidateOIDCClientRedirectURIsSupportingPrivateUseURISchemes(t *testing.T) {
	have := &schema.IdentityProvidersOpenIDConnect{
		Clients: []schema.IdentityProvidersOpenIDConnectClient{
			{
				ID: "owncloud",
				RedirectURIs: []string{
					"https://www.mywebsite.com",
					"http://www.mywebsite.com",
					"oc://ios.owncloud.com",
					// example given in the RFC https://datatracker.ietf.org/doc/html/rfc8252#section-7.1
					"com.example.app:/oauth2redirect/example-provider",
					oauth2InstalledApp,
				},
			},
		},
	}

	t.Run("public", func(t *testing.T) {
		validator := schema.NewStructValidator()
		have.Clients[0].Public = true
		validateOIDCClientRedirectURIs(0, have, validator, nil)

		assert.Len(t, validator.Warnings(), 0)
		assert.Len(t, validator.Errors(), 0)
	})

	t.Run("not public", func(t *testing.T) {
		validator := schema.NewStructValidator()
		have.Clients[0].Public = false
		validateOIDCClientRedirectURIs(0, have, validator, nil)

		assert.Len(t, validator.Warnings(), 0)
		assert.Len(t, validator.Errors(), 1)
		assert.ElementsMatch(t, validator.Errors(), []error{
			errors.New("identity_providers: oidc: clients: client 'owncloud': option 'redirect_uris' has the redirect uri 'urn:ietf:wg:oauth:2.0:oob' when option 'public' is false but this is invalid as this uri is not valid for the openid connect confidential client type"),
		})
	})
}

func TestValidateOIDCClients(t *testing.T) {
	type tcv struct {
		Scopes        []string
		ResponseTypes []string
		ResponseModes []string
		GrantTypes    []string
	}

	const (
		abcabc123 = "abcabc123"
		abc123abc = "abc123abc"
	)

	testCasses := []struct {
		name     string
		setup    func(have *schema.IdentityProvidersOpenIDConnect)
		validate func(t *testing.T, have *schema.IdentityProvidersOpenIDConnect)
		have     tcv
		expected tcv
		serrs    []string // Soft errors which will be warnings before GA.
		errs     []string
	}{
		{
			"ShouldSetDefaultResponseTypeAndResponseModes",
			nil,
			nil,
			tcv{
				nil,
				nil,
				nil,
				nil,
			},
			tcv{
				[]string{oidc.ScopeOpenID, oidc.ScopeGroups, oidc.ScopeProfile, oidc.ScopeEmail},
				[]string{oidc.ResponseTypeAuthorizationCodeFlow},
				[]string{oidc.ResponseModeFormPost, oidc.ResponseModeQuery},
				[]string{oidc.GrantTypeAuthorizationCode},
			},
			nil,
			nil,
		},
		{
			"ShouldIncludeMinimalScope",
			nil,
			nil,
			tcv{
				[]string{oidc.ScopeEmail},
				nil,
				nil,
				nil,
			},
			tcv{
				[]string{oidc.ScopeOpenID, oidc.ScopeEmail},
				[]string{oidc.ResponseTypeAuthorizationCodeFlow},
				[]string{oidc.ResponseModeFormPost, oidc.ResponseModeQuery},
				[]string{oidc.GrantTypeAuthorizationCode},
			},
			nil,
			nil,
		},
		{
			"ShouldSetDefaultResponseModesFlowAuthorizeCode",
			nil,
			nil,
			tcv{
				nil,
				[]string{oidc.ResponseTypeAuthorizationCodeFlow},
				nil,
				nil,
			},
			tcv{
				[]string{oidc.ScopeOpenID, oidc.ScopeGroups, oidc.ScopeProfile, oidc.ScopeEmail},
				[]string{oidc.ResponseTypeAuthorizationCodeFlow},
				[]string{oidc.ResponseModeFormPost, oidc.ResponseModeQuery},
				[]string{oidc.GrantTypeAuthorizationCode},
			},
			nil,
			nil,
		},
		{
			"ShouldSetDefaultResponseModesFlowImplicit",
			nil,
			nil,
			tcv{
				nil,
				[]string{oidc.ResponseTypeImplicitFlowBoth},
				nil,
				nil,
			},
			tcv{
				[]string{oidc.ScopeOpenID, oidc.ScopeGroups, oidc.ScopeProfile, oidc.ScopeEmail},
				[]string{oidc.ResponseTypeImplicitFlowBoth},
				[]string{oidc.ResponseModeFormPost, oidc.ResponseModeFragment},
				[]string{oidc.GrantTypeImplicit},
			},
			nil,
			nil,
		},
		{
			"ShouldSetDefaultResponseModesFlowHybrid",
			nil,
			nil,
			tcv{
				nil,
				[]string{oidc.ResponseTypeHybridFlowBoth},
				nil,
				nil,
			},
			tcv{
				[]string{oidc.ScopeOpenID, oidc.ScopeGroups, oidc.ScopeProfile, oidc.ScopeEmail},
				[]string{oidc.ResponseTypeHybridFlowBoth},
				[]string{oidc.ResponseModeFormPost, oidc.ResponseModeFragment},
				[]string{oidc.GrantTypeAuthorizationCode, oidc.GrantTypeImplicit},
			},
			nil,
			nil,
		},
		{
			"ShouldSetDefaultResponseModesFlowMixedAuthorizeCodeHybrid",
			nil,
			nil,
			tcv{
				nil,
				[]string{oidc.ResponseTypeAuthorizationCodeFlow, oidc.ResponseTypeHybridFlowBoth},
				nil,
				nil,
			},
			tcv{
				[]string{oidc.ScopeOpenID, oidc.ScopeGroups, oidc.ScopeProfile, oidc.ScopeEmail},
				[]string{oidc.ResponseTypeAuthorizationCodeFlow, oidc.ResponseTypeHybridFlowBoth},
				[]string{oidc.ResponseModeFormPost, oidc.ResponseModeQuery, oidc.ResponseModeFragment},
				[]string{oidc.GrantTypeAuthorizationCode, oidc.GrantTypeImplicit},
			},
			nil,
			nil,
		},
		{
			"ShouldSetDefaultResponseModesFlowMixedAuthorizeCodeImplicit",
			nil,
			nil,
			tcv{
				nil,
				[]string{oidc.ResponseTypeAuthorizationCodeFlow, oidc.ResponseTypeImplicitFlowBoth},
				nil,
				nil,
			},
			tcv{
				[]string{oidc.ScopeOpenID, oidc.ScopeGroups, oidc.ScopeProfile, oidc.ScopeEmail},
				[]string{oidc.ResponseTypeAuthorizationCodeFlow, oidc.ResponseTypeImplicitFlowBoth},
				[]string{oidc.ResponseModeFormPost, oidc.ResponseModeQuery, oidc.ResponseModeFragment},
				[]string{oidc.GrantTypeAuthorizationCode, oidc.GrantTypeImplicit},
			},
			nil,
			nil,
		},
		{
			"ShouldSetDefaultResponseModesFlowMixedAll",
			nil,
			nil,
			tcv{
				nil,
				[]string{oidc.ResponseTypeAuthorizationCodeFlow, oidc.ResponseTypeImplicitFlowBoth, oidc.ResponseTypeHybridFlowBoth},
				nil,
				nil,
			},
			tcv{
				[]string{oidc.ScopeOpenID, oidc.ScopeGroups, oidc.ScopeProfile, oidc.ScopeEmail},
				[]string{oidc.ResponseTypeAuthorizationCodeFlow, oidc.ResponseTypeImplicitFlowBoth, oidc.ResponseTypeHybridFlowBoth},
				[]string{oidc.ResponseModeFormPost, oidc.ResponseModeQuery, oidc.ResponseModeFragment},
				[]string{oidc.GrantTypeAuthorizationCode, oidc.GrantTypeImplicit},
			},
			nil,
			nil,
		},
		{
			"ShouldNotOverrideValues",
			nil,
			nil,
			tcv{
				[]string{oidc.ScopeOpenID, oidc.ScopeGroups},
				[]string{oidc.ResponseTypeAuthorizationCodeFlow, oidc.ResponseTypeImplicitFlowBoth, oidc.ResponseTypeHybridFlowBoth},
				[]string{oidc.ResponseModeFormPost},
				[]string{oidc.GrantTypeAuthorizationCode},
			},
			tcv{
				[]string{oidc.ScopeOpenID, oidc.ScopeGroups},
				[]string{oidc.ResponseTypeAuthorizationCodeFlow, oidc.ResponseTypeImplicitFlowBoth, oidc.ResponseTypeHybridFlowBoth},
				[]string{oidc.ResponseModeFormPost},
				[]string{oidc.GrantTypeAuthorizationCode},
			},
			nil,
			nil,
		},
		{
			"ShouldRaiseErrorOnDuplicateScopes",
			nil,
			nil,
			tcv{
				[]string{oidc.ScopeOpenID, oidc.ScopeProfile, oidc.ScopeOpenID},
				nil,
				nil,
				nil,
			},
			tcv{
				[]string{oidc.ScopeOpenID, oidc.ScopeProfile, oidc.ScopeOpenID},
				[]string{oidc.ResponseTypeAuthorizationCodeFlow},
				[]string{oidc.ResponseModeFormPost, oidc.ResponseModeQuery},
				[]string{oidc.GrantTypeAuthorizationCode},
			},
			[]string{
				"identity_providers: oidc: clients: client 'test': option 'scopes' must have unique values but the values 'openid' are duplicated",
			},
			nil,
		},
		{
			"ShouldRaiseErrorOnInvalidScopes",
			nil,
			nil,
			tcv{
				[]string{oidc.ScopeOpenID, oidc.ScopeProfile, "group"},
				nil,
				nil,
				nil,
			},
			tcv{
				[]string{oidc.ScopeOpenID, oidc.ScopeProfile, "group"},
				[]string{oidc.ResponseTypeAuthorizationCodeFlow},
				[]string{oidc.ResponseModeFormPost, oidc.ResponseModeQuery},
				[]string{oidc.GrantTypeAuthorizationCode},
			},
			nil,
			[]string{
				"identity_providers: oidc: clients: client 'test': option 'scopes' must only have the values 'openid', 'email', 'profile', 'groups', or 'offline_access' but the values 'group' are present",
			},
		},
		{
			"ShouldRaiseErrorOnMissingAuthorizationCodeFlowResponseTypeWithRefreshTokenValues",
			nil,
			nil,
			tcv{
				[]string{oidc.ScopeOpenID, oidc.ScopeProfile, oidc.ScopeOfflineAccess},
				[]string{oidc.ResponseTypeImplicitFlowBoth},
				nil,
				[]string{oidc.GrantTypeImplicit, oidc.GrantTypeRefreshToken},
			},
			tcv{
				[]string{oidc.ScopeOpenID, oidc.ScopeProfile, oidc.ScopeOfflineAccess},
				[]string{oidc.ResponseTypeImplicitFlowBoth},
				[]string{oidc.ResponseModeFormPost, oidc.ResponseModeFragment},
				[]string{oidc.GrantTypeImplicit, oidc.GrantTypeRefreshToken},
			},
			[]string{
				"identity_providers: oidc: clients: client 'test': option 'scopes' should only have the values 'offline_access' or 'offline' if the client is also configured with a 'response_type' such as 'code', 'code id_token', 'code token', or 'code id_token token' which respond with authorization codes",
				"identity_providers: oidc: clients: client 'test': option 'grant_types' should only have the values 'refresh_token' if the client is also configured with a 'response_type' such as 'code', 'code id_token', 'code token', or 'code id_token token' which respond with authorization codes",
			},
			nil,
		},
		{
			"ShouldRaiseErrorOnDuplicateResponseTypes",
			nil,
			nil,
			tcv{
				nil,
				[]string{oidc.ResponseTypeAuthorizationCodeFlow, oidc.ResponseTypeImplicitFlowBoth, oidc.ResponseTypeAuthorizationCodeFlow},
				nil,
				nil,
			},
			tcv{
				[]string{oidc.ScopeOpenID, oidc.ScopeGroups, oidc.ScopeProfile, oidc.ScopeEmail},
				[]string{oidc.ResponseTypeAuthorizationCodeFlow, oidc.ResponseTypeImplicitFlowBoth, oidc.ResponseTypeAuthorizationCodeFlow},
				[]string{oidc.ResponseModeFormPost, oidc.ResponseModeQuery, oidc.ResponseModeFragment},
				[]string{oidc.GrantTypeAuthorizationCode, oidc.GrantTypeImplicit},
			},
			[]string{
				"identity_providers: oidc: clients: client 'test': option 'response_types' must have unique values but the values 'code' are duplicated",
			},
			nil,
		},
		{
			"ShouldRaiseErrorOnInvalidResponseTypesOrder",
			nil,
			nil,
			tcv{
				nil,
				[]string{oidc.ResponseTypeImplicitFlowBoth, "token id_token"},
				nil,
				nil,
			},
			tcv{
				[]string{oidc.ScopeOpenID, oidc.ScopeGroups, oidc.ScopeProfile, oidc.ScopeEmail},
				[]string{oidc.ResponseTypeImplicitFlowBoth, "token id_token"},
				[]string{"form_post", "fragment"},
				[]string{"implicit"},
			},
			[]string{
				"identity_providers: oidc: clients: client 'test': option 'response_types' must only have the values 'code', 'id_token', 'token', 'id_token token', 'code id_token', 'code token', or 'code id_token token' but the values 'token id_token' are present",
			},
			nil,
		},
		{
			"ShouldRaiseErrorOnInvalidResponseTypes",
			nil,
			nil,
			tcv{
				nil,
				[]string{"not_valid"},
				nil,
				nil,
			},
			tcv{
				[]string{oidc.ScopeOpenID, oidc.ScopeGroups, oidc.ScopeProfile, oidc.ScopeEmail},
				[]string{"not_valid"},
				[]string{oidc.ResponseModeFormPost},
				nil,
			},
			[]string{
				"identity_providers: oidc: clients: client 'test': option 'response_types' must only have the values 'code', 'id_token', 'token', 'id_token token', 'code id_token', 'code token', or 'code id_token token' but the values 'not_valid' are present",
			},
			nil,
		},
		{
			"ShouldRaiseErrorOnInvalidResponseModes",
			nil,
			nil,
			tcv{
				nil,
				nil,
				[]string{"not_valid"},
				nil,
			},
			tcv{
				[]string{oidc.ScopeOpenID, oidc.ScopeGroups, oidc.ScopeProfile, oidc.ScopeEmail},
				[]string{oidc.ResponseTypeAuthorizationCodeFlow},
				[]string{"not_valid"},
				[]string{oidc.GrantTypeAuthorizationCode},
			},
			nil,
			[]string{
				"identity_providers: oidc: clients: client 'test': option 'response_modes' must only have the values 'form_post', 'query', 'fragment', 'jwt', 'form_post.jwt', 'query.jwt', or 'fragment.jwt' but the values 'not_valid' are present",
			},
		},
		{
			"ShouldRaiseErrorOnDuplicateResponseModes",
			nil,
			nil,
			tcv{
				nil,
				nil,
				[]string{oidc.ResponseModeQuery, oidc.ResponseModeQuery},
				nil,
			},
			tcv{
				[]string{oidc.ScopeOpenID, oidc.ScopeGroups, oidc.ScopeProfile, oidc.ScopeEmail},
				[]string{oidc.ResponseTypeAuthorizationCodeFlow},
				[]string{oidc.ResponseModeQuery, oidc.ResponseModeQuery},
				[]string{oidc.GrantTypeAuthorizationCode},
			},
			[]string{
				"identity_providers: oidc: clients: client 'test': option 'response_modes' must have unique values but the values 'query' are duplicated",
			},
			nil,
		},
		{
			"ShouldRaiseErrorOnInvalidGrantTypes",
			nil,
			nil,
			tcv{
				nil,
				nil,
				nil,
				[]string{"invalid"},
			},
			tcv{
				[]string{oidc.ScopeOpenID, oidc.ScopeGroups, oidc.ScopeProfile, oidc.ScopeEmail},
				[]string{oidc.ResponseTypeAuthorizationCodeFlow},
				[]string{oidc.ResponseModeFormPost, oidc.ResponseModeQuery},
				[]string{"invalid"},
			},
			nil,
			[]string{
				"identity_providers: oidc: clients: client 'test': option 'grant_types' must only have the values 'authorization_code', 'implicit', 'client_credentials', or 'refresh_token' but the values 'invalid' are present",
			},
		},
		{
			"ShouldRaiseErrorOnDuplicateGrantTypes",
			nil,
			nil,
			tcv{
				nil,
				nil,
				nil,
				[]string{oidc.GrantTypeAuthorizationCode, oidc.GrantTypeAuthorizationCode},
			},
			tcv{
				[]string{oidc.ScopeOpenID, oidc.ScopeGroups, oidc.ScopeProfile, oidc.ScopeEmail},
				[]string{oidc.ResponseTypeAuthorizationCodeFlow},
				[]string{oidc.ResponseModeFormPost, oidc.ResponseModeQuery},
				[]string{oidc.GrantTypeAuthorizationCode, oidc.GrantTypeAuthorizationCode},
			},
			[]string{
				"identity_providers: oidc: clients: client 'test': option 'grant_types' must have unique values but the values 'authorization_code' are duplicated",
			},
			nil,
		},
		{
			"ShouldRaiseErrorOnInvalidGrantTypesForPublicClient",
			func(have *schema.IdentityProvidersOpenIDConnect) {
				have.Clients[0].Public = true
				have.Clients[0].Secret = nil
				have.Clients[0].Scopes = []string{"abc", "123"}
			},
			nil,
			tcv{
				nil,
				nil,
				nil,
				[]string{oidc.GrantTypeClientCredentials},
			},
			tcv{
				[]string{"abc", "123"},
				[]string{oidc.ResponseTypeAuthorizationCodeFlow},
				[]string{oidc.ResponseModeFormPost, oidc.ResponseModeQuery},
				[]string{oidc.GrantTypeClientCredentials},
			},
			nil,
			[]string{
				"identity_providers: oidc: clients: client 'test': option 'grant_types' should only have the 'client_credentials' value if it is of the confidential client type but it's of the public client type",
			},
		},
		{
			"ShouldNotRaiseErrorOnValidGrantTypesForConfidentialClient",
			func(have *schema.IdentityProvidersOpenIDConnect) {
				have.Clients[0].Public = false
				have.Clients[0].Scopes = []string{"scope1"}
			},
			nil,
			tcv{
				nil,
				nil,
				nil,
				[]string{oidc.GrantTypeClientCredentials},
			},
			tcv{
				[]string{"scope1"},
				[]string{oidc.ResponseTypeAuthorizationCodeFlow},
				[]string{oidc.ResponseModeFormPost, oidc.ResponseModeQuery},
				[]string{oidc.GrantTypeClientCredentials},
			},
			nil,
			nil,
		},
		{
			"ShouldRaiseErrorOnInvalidScopeGrantTypesForConfidentialClient",
			func(have *schema.IdentityProvidersOpenIDConnect) {
				have.Clients[0].Public = false
				have.Clients[0].Scopes = []string{oidc.ScopeOpenID, oidc.ScopeOffline, oidc.ScopeOfflineAccess}
			},
			nil,
			tcv{
				nil,
				nil,
				nil,
				[]string{oidc.GrantTypeClientCredentials},
			},
			tcv{
				[]string{oidc.ScopeOpenID, oidc.ScopeOffline, oidc.ScopeOfflineAccess},
				[]string{oidc.ResponseTypeAuthorizationCodeFlow},
				[]string{oidc.ResponseModeFormPost, oidc.ResponseModeQuery},
				[]string{oidc.GrantTypeClientCredentials},
			},
			[]string{
				"identity_providers: oidc: clients: client 'test': option 'scopes' should only have the values 'offline_access' or 'offline' if the client is also configured with a 'response_type' such as 'code', 'code id_token', 'code token', or 'code id_token token' which respond with authorization codes",
			},
			[]string{
				"identity_providers: oidc: clients: client 'test': option 'scopes' has the values 'openid', 'offline', and 'offline_access' however when exclusively utilizing the 'client_credentials' value for the 'grant_types' the values 'openid', 'offline', or 'offline_access' are not allowed",
			},
		},
		{
			"ShouldNotRestrictRefreshOpenIDScopesWithMultipleGrantTypesAndAllowCustomClientCredentials",
			func(have *schema.IdentityProvidersOpenIDConnect) {
				have.Clients[0].Public = false
				have.Clients[0].Scopes = []string{oidc.ScopeOpenID, oidc.ScopeOffline, oidc.ScopeOfflineAccess, "custom"}
			},
			nil,
			tcv{
				nil,
				nil,
				nil,
				[]string{oidc.GrantTypeClientCredentials, oidc.GrantTypeImplicit},
			},
			tcv{
				[]string{oidc.ScopeOpenID, oidc.ScopeOffline, oidc.ScopeOfflineAccess, "custom"},
				[]string{oidc.ResponseTypeAuthorizationCodeFlow},
				[]string{oidc.ResponseModeFormPost, oidc.ResponseModeQuery},
				[]string{oidc.GrantTypeClientCredentials, oidc.GrantTypeImplicit},
			},
			[]string{
				"identity_providers: oidc: clients: client 'test': option 'scopes' should only have the values 'offline_access' or 'offline' if the client is also configured with a 'response_type' such as 'code', 'code id_token', 'code token', or 'code id_token token' which respond with authorization codes",
				"identity_providers: oidc: clients: client 'test': option 'grant_types' should only have grant type values which are valid with the configured 'response_types' for the client but 'implicit' expects a response type for either the implicit or hybrid flow such as 'id_token', 'token', 'id_token token', 'code id_token', 'code token', or 'code id_token token' but the response types are 'code'",
			},
			nil,
		},
		{
			"ShouldRaiseErrorOnGrantTypeRefreshTokenWithoutScopeOfflineAccess",
			nil,
			nil,
			tcv{
				nil,
				nil,
				nil,
				[]string{oidc.GrantTypeAuthorizationCode, oidc.GrantTypeRefreshToken},
			},
			tcv{
				[]string{oidc.ScopeOpenID, oidc.ScopeGroups, oidc.ScopeProfile, oidc.ScopeEmail},
				[]string{oidc.ResponseTypeAuthorizationCodeFlow},
				[]string{oidc.ResponseModeFormPost, oidc.ResponseModeQuery},
				[]string{oidc.GrantTypeAuthorizationCode, oidc.GrantTypeRefreshToken},
			},
			[]string{
				"identity_providers: oidc: clients: client 'test': option 'grant_types' should only have the 'refresh_token' value if the client is also configured with the 'offline_access' scope",
			},
			nil,
		},
		{
			"ShouldRaiseErrorOnGrantTypeAuthorizationCodeWithoutAuthorizationCodeOrHybridFlow",
			nil,
			nil,
			tcv{
				nil,
				[]string{oidc.ResponseTypeImplicitFlowBoth},
				nil,
				[]string{oidc.GrantTypeAuthorizationCode},
			},
			tcv{
				[]string{oidc.ScopeOpenID, oidc.ScopeGroups, oidc.ScopeProfile, oidc.ScopeEmail},
				[]string{oidc.ResponseTypeImplicitFlowBoth},
				[]string{"form_post", "fragment"},
				[]string{oidc.GrantTypeAuthorizationCode},
			},
			[]string{
				"identity_providers: oidc: clients: client 'test': option 'grant_types' should only have grant type values which are valid with the configured 'response_types' for the client but 'authorization_code' expects a response type for either the authorization code or hybrid flow such as 'code', 'code id_token', 'code token', or 'code id_token token' but the response types are 'id_token token'",
			},
			nil,
		},
		{
			"ShouldRaiseErrorOnGrantTypeImplicitWithoutImplicitOrHybridFlow",
			nil,
			nil,
			tcv{
				nil,
				[]string{oidc.ResponseTypeAuthorizationCodeFlow},
				nil,
				[]string{oidc.GrantTypeImplicit},
			},
			tcv{
				[]string{oidc.ScopeOpenID, oidc.ScopeGroups, oidc.ScopeProfile, oidc.ScopeEmail},
				[]string{oidc.ResponseTypeAuthorizationCodeFlow},
				[]string{oidc.ResponseModeFormPost, oidc.ResponseModeQuery},
				[]string{oidc.GrantTypeImplicit},
			},
			[]string{
				"identity_providers: oidc: clients: client 'test': option 'grant_types' should only have grant type values which are valid with the configured 'response_types' for the client but 'implicit' expects a response type for either the implicit or hybrid flow such as 'id_token', 'token', 'id_token token', 'code id_token', 'code token', or 'code id_token token' but the response types are 'code'",
			},
			nil,
		},
		{
			"ShouldValidateCorrectRedirectURIsConfidentialClientType",
			func(have *schema.IdentityProvidersOpenIDConnect) {
				have.Clients[0].RedirectURIs = []string{
					"https://google.com",
				}
			},
			func(t *testing.T, have *schema.IdentityProvidersOpenIDConnect) {
				assert.Equal(t, schema.IdentityProvidersOpenIDConnectClientRedirectURIs([]string{"https://google.com"}), have.Clients[0].RedirectURIs)
			},
			tcv{
				nil,
				nil,
				nil,
				nil,
			},
			tcv{
				[]string{oidc.ScopeOpenID, oidc.ScopeGroups, oidc.ScopeProfile, oidc.ScopeEmail},
				[]string{oidc.ResponseTypeAuthorizationCodeFlow},
				[]string{oidc.ResponseModeFormPost, oidc.ResponseModeQuery},
				[]string{oidc.GrantTypeAuthorizationCode},
			},
			nil,
			nil,
		},
		{
			"ShouldValidateCorrectRedirectURIsPublicClientType",
			func(have *schema.IdentityProvidersOpenIDConnect) {
				have.Clients[0].Public = true
				have.Clients[0].Secret = nil
				have.Clients[0].RedirectURIs = []string{
					oauth2InstalledApp,
				}
			},
			func(t *testing.T, have *schema.IdentityProvidersOpenIDConnect) {
				assert.Equal(t, schema.IdentityProvidersOpenIDConnectClientRedirectURIs([]string{oauth2InstalledApp}), have.Clients[0].RedirectURIs)
			},
			tcv{
				nil,
				nil,
				nil,
				nil,
			},
			tcv{
				[]string{oidc.ScopeOpenID, oidc.ScopeGroups, oidc.ScopeProfile, oidc.ScopeEmail},
				[]string{oidc.ResponseTypeAuthorizationCodeFlow},
				[]string{oidc.ResponseModeFormPost, oidc.ResponseModeQuery},
				[]string{oidc.GrantTypeAuthorizationCode},
			},
			nil,
			nil,
		},
		{
			"ShouldRaiseErrorOnInvalidRedirectURIsPublicOnly",
			func(have *schema.IdentityProvidersOpenIDConnect) {
				have.Clients[0].RedirectURIs = []string{
					"urn:ietf:wg:oauth:2.0:oob",
				}
			},
			func(t *testing.T, have *schema.IdentityProvidersOpenIDConnect) {
				assert.Equal(t, schema.IdentityProvidersOpenIDConnectClientRedirectURIs([]string{oauth2InstalledApp}), have.Clients[0].RedirectURIs)
			},
			tcv{
				nil,
				nil,
				nil,
				nil,
			},
			tcv{
				[]string{oidc.ScopeOpenID, oidc.ScopeGroups, oidc.ScopeProfile, oidc.ScopeEmail},
				[]string{oidc.ResponseTypeAuthorizationCodeFlow},
				[]string{oidc.ResponseModeFormPost, oidc.ResponseModeQuery},
				[]string{oidc.GrantTypeAuthorizationCode},
			},
			nil,
			[]string{
				"identity_providers: oidc: clients: client 'test': option 'redirect_uris' has the redirect uri 'urn:ietf:wg:oauth:2.0:oob' when option 'public' is false but this is invalid as this uri is not valid for the openid connect confidential client type",
			},
		},
		{
			"ShouldRaiseErrorOnInvalidRedirectURIsMalformedURI",
			func(have *schema.IdentityProvidersOpenIDConnect) {
				have.Clients[0].RedirectURIs = []string{
					"http://abc@%two",
				}
			},
			func(t *testing.T, have *schema.IdentityProvidersOpenIDConnect) {
				assert.Equal(t, schema.IdentityProvidersOpenIDConnectClientRedirectURIs([]string{"http://abc@%two"}), have.Clients[0].RedirectURIs)
			},
			tcv{
				nil,
				nil,
				nil,
				nil,
			},
			tcv{
				[]string{oidc.ScopeOpenID, oidc.ScopeGroups, oidc.ScopeProfile, oidc.ScopeEmail},
				[]string{oidc.ResponseTypeAuthorizationCodeFlow},
				[]string{oidc.ResponseModeFormPost, oidc.ResponseModeQuery},
				[]string{oidc.GrantTypeAuthorizationCode},
			},
			nil,
			[]string{
				"identity_providers: oidc: clients: client 'test': option 'redirect_uris' has an invalid value: redirect uri 'http://abc@%two' could not be parsed: parse \"http://abc@%two\": invalid URL escape \"%tw\"",
			},
		},
		{
			"ShouldRaiseErrorOnInvalidRedirectURIsNotAbsolute",
			func(have *schema.IdentityProvidersOpenIDConnect) {
				have.Clients[0].RedirectURIs = []string{
					"google.com",
				}
			},
			func(t *testing.T, have *schema.IdentityProvidersOpenIDConnect) {
				assert.Equal(t, schema.IdentityProvidersOpenIDConnectClientRedirectURIs([]string{"google.com"}), have.Clients[0].RedirectURIs)
			},
			tcv{
				nil,
				nil,
				nil,
				nil,
			},
			tcv{
				[]string{oidc.ScopeOpenID, oidc.ScopeGroups, oidc.ScopeProfile, oidc.ScopeEmail},
				[]string{oidc.ResponseTypeAuthorizationCodeFlow},
				[]string{oidc.ResponseModeFormPost, oidc.ResponseModeQuery},
				[]string{oidc.GrantTypeAuthorizationCode},
			},
			nil,
			[]string{
				"identity_providers: oidc: clients: client 'test': option 'redirect_uris' has an invalid value: redirect uri 'google.com' must have a scheme but it's absent",
			},
		},
		{
			"ShouldRaiseErrorOnDuplicateRedirectURI",
			func(have *schema.IdentityProvidersOpenIDConnect) {
				have.Clients[0].RedirectURIs = []string{
					"https://google.com",
					"https://google.com",
				}
			},
			func(t *testing.T, have *schema.IdentityProvidersOpenIDConnect) {
				assert.Equal(t, schema.IdentityProvidersOpenIDConnectClientRedirectURIs([]string{"https://google.com", "https://google.com"}), have.Clients[0].RedirectURIs)
			},
			tcv{
				nil,
				nil,
				nil,
				nil,
			},
			tcv{
				[]string{oidc.ScopeOpenID, oidc.ScopeGroups, oidc.ScopeProfile, oidc.ScopeEmail},
				[]string{oidc.ResponseTypeAuthorizationCodeFlow},
				[]string{oidc.ResponseModeFormPost, oidc.ResponseModeQuery},
				[]string{oidc.GrantTypeAuthorizationCode},
			},
			[]string{
				"identity_providers: oidc: clients: client 'test': option 'redirect_uris' must have unique values but the values 'https://google.com' are duplicated",
			},
			nil,
		},
		{
			"ShouldNotSetDefaultTokenEndpointClientAuthMethodConfidentialClientType",
			nil,
			func(t *testing.T, have *schema.IdentityProvidersOpenIDConnect) {
				assert.Equal(t, "", have.Clients[0].TokenEndpointAuthMethod)
			},
			tcv{
				nil,
				nil,
				nil,
				nil,
			},
			tcv{
				[]string{oidc.ScopeOpenID, oidc.ScopeGroups, oidc.ScopeProfile, oidc.ScopeEmail},
				[]string{oidc.ResponseTypeAuthorizationCodeFlow},
				[]string{oidc.ResponseModeFormPost, oidc.ResponseModeQuery},
				[]string{oidc.GrantTypeAuthorizationCode},
			},
			nil,
			nil,
		},
		{
			"ShouldNotOverrideValidClientAuthMethod",
			func(have *schema.IdentityProvidersOpenIDConnect) {
				have.Clients[0].TokenEndpointAuthMethod = oidc.ClientAuthMethodClientSecretPost
			},
			func(t *testing.T, have *schema.IdentityProvidersOpenIDConnect) {
				assert.Equal(t, oidc.ClientAuthMethodClientSecretPost, have.Clients[0].TokenEndpointAuthMethod)
			},
			tcv{
				nil,
				nil,
				nil,
				nil,
			},
			tcv{
				[]string{oidc.ScopeOpenID, oidc.ScopeGroups, oidc.ScopeProfile, oidc.ScopeEmail},
				[]string{oidc.ResponseTypeAuthorizationCodeFlow},
				[]string{oidc.ResponseModeFormPost, oidc.ResponseModeQuery},
				[]string{oidc.GrantTypeAuthorizationCode},
			},
			nil,
			nil,
		},
		{
			"ShouldRaiseErrorOnInvalidClientAuthMethod",
			func(have *schema.IdentityProvidersOpenIDConnect) {
				have.Clients[0].TokenEndpointAuthMethod = oidc.GrantTypeClientCredentials
			},
			func(t *testing.T, have *schema.IdentityProvidersOpenIDConnect) {
				assert.Equal(t, oidc.GrantTypeClientCredentials, have.Clients[0].TokenEndpointAuthMethod)
			},
			tcv{
				nil,
				nil,
				nil,
				nil,
			},
			tcv{
				[]string{oidc.ScopeOpenID, oidc.ScopeGroups, oidc.ScopeProfile, oidc.ScopeEmail},
				[]string{oidc.ResponseTypeAuthorizationCodeFlow},
				[]string{oidc.ResponseModeFormPost, oidc.ResponseModeQuery},
				[]string{oidc.GrantTypeAuthorizationCode},
			},
			nil,
			[]string{
				"identity_providers: oidc: clients: client 'test': option 'token_endpoint_auth_method' must be one of 'none', 'client_secret_post', 'client_secret_basic', 'private_key_jwt', or 'client_secret_jwt' but it's configured as 'client_credentials'",
			},
		},
		{
			"ShouldRaiseErrorOnInvalidClientAuthMethodForPublicClientType",
			func(have *schema.IdentityProvidersOpenIDConnect) {
				have.Clients[0].TokenEndpointAuthMethod = oidc.ClientAuthMethodClientSecretBasic
				have.Clients[0].Public = true
				have.Clients[0].Secret = nil
			},
			func(t *testing.T, have *schema.IdentityProvidersOpenIDConnect) {
				assert.Equal(t, oidc.ClientAuthMethodClientSecretBasic, have.Clients[0].TokenEndpointAuthMethod)
			},
			tcv{
				nil,
				nil,
				nil,
				nil,
			},
			tcv{
				[]string{oidc.ScopeOpenID, oidc.ScopeGroups, oidc.ScopeProfile, oidc.ScopeEmail},
				[]string{oidc.ResponseTypeAuthorizationCodeFlow},
				[]string{oidc.ResponseModeFormPost, oidc.ResponseModeQuery},
				[]string{oidc.GrantTypeAuthorizationCode},
			},
			nil,
			[]string{
				"identity_providers: oidc: clients: client 'test': option 'token_endpoint_auth_method' must be 'none' when configured as the public client type but it's configured as 'client_secret_basic'",
			},
		},
		{
			"ShouldRaiseErrorOnInvalidClientAuthMethodForConfidentialClientTypeAuthorizationCodeFlow",
			func(have *schema.IdentityProvidersOpenIDConnect) {
				have.Clients[0].TokenEndpointAuthMethod = oidc.ClientAuthMethodNone
			},
			func(t *testing.T, have *schema.IdentityProvidersOpenIDConnect) {
				assert.Equal(t, oidc.ClientAuthMethodNone, have.Clients[0].TokenEndpointAuthMethod)
			},
			tcv{
				nil,
				nil,
				nil,
				nil,
			},
			tcv{
				[]string{oidc.ScopeOpenID, oidc.ScopeGroups, oidc.ScopeProfile, oidc.ScopeEmail},
				[]string{oidc.ResponseTypeAuthorizationCodeFlow},
				[]string{oidc.ResponseModeFormPost, oidc.ResponseModeQuery},
				[]string{oidc.GrantTypeAuthorizationCode},
			},
			nil,
			[]string{
				"identity_providers: oidc: clients: client 'test': option 'token_endpoint_auth_method' must be one of 'client_secret_post', 'client_secret_basic', or 'private_key_jwt' when configured as the confidential client type unless it only includes implicit flow response types such as 'id_token', 'token', and 'id_token token' but it's configured as 'none'",
				"identity_providers: oidc: clients: client 'test': option 'secret' is required to be empty when option 'token_endpoint_auth_method' is configured as 'none'",
			},
		},
		{
			"ShouldRaiseErrorOnInvalidClientAuthMethodForConfidentialClientTypeHybridFlow",
			func(have *schema.IdentityProvidersOpenIDConnect) {
				have.Clients[0].TokenEndpointAuthMethod = oidc.ClientAuthMethodNone
			},
			func(t *testing.T, have *schema.IdentityProvidersOpenIDConnect) {
				assert.Equal(t, oidc.ClientAuthMethodNone, have.Clients[0].TokenEndpointAuthMethod)
			},
			tcv{
				nil,
				[]string{oidc.ResponseTypeHybridFlowToken},
				nil,
				nil,
			},
			tcv{
				[]string{oidc.ScopeOpenID, oidc.ScopeGroups, oidc.ScopeProfile, oidc.ScopeEmail},
				[]string{oidc.ResponseTypeHybridFlowToken},
				[]string{oidc.ResponseModeFormPost, oidc.ResponseModeFragment},
				[]string{oidc.GrantTypeAuthorizationCode, oidc.GrantTypeImplicit},
			},
			nil,
			[]string{
				"identity_providers: oidc: clients: client 'test': option 'token_endpoint_auth_method' must be one of 'client_secret_post', 'client_secret_basic', or 'private_key_jwt' when configured as the confidential client type unless it only includes implicit flow response types such as 'id_token', 'token', and 'id_token token' but it's configured as 'none'",
				"identity_providers: oidc: clients: client 'test': option 'secret' is required to be empty when option 'token_endpoint_auth_method' is configured as 'none'",
			},
		},
		{
			"ShouldSetDefaultResponseSigningAlg",
			nil,
<<<<<<< HEAD
			func(t *testing.T, have *schema.OpenIDConnect) {
=======
			func(t *testing.T, have *schema.IdentityProvidersOpenIDConnect) {
>>>>>>> 40026701
				assert.Equal(t, oidc.SigningAlgNone, have.Clients[0].IntrospectionSignedResponseAlg)
				assert.Equal(t, oidc.SigningAlgNone, have.Clients[0].UserinfoSignedResponseAlg)
				assert.Equal(t, oidc.SigningAlgRSAUsingSHA256, have.Clients[0].IDTokenSignedResponseAlg)
			},
			tcv{
				nil,
				nil,
				nil,
				nil,
			},
			tcv{
				[]string{oidc.ScopeOpenID, oidc.ScopeGroups, oidc.ScopeProfile, oidc.ScopeEmail},
				[]string{oidc.ResponseTypeAuthorizationCodeFlow},
				[]string{oidc.ResponseModeFormPost, oidc.ResponseModeQuery},
				[]string{oidc.GrantTypeAuthorizationCode},
			},
			nil,
			nil,
		},
		{
			"ShouldConfigureKID",
<<<<<<< HEAD
			func(have *schema.OpenIDConnect) {
=======
			func(have *schema.IdentityProvidersOpenIDConnect) {
>>>>>>> 40026701
				have.IssuerPrivateKeys = []schema.JWK{
					{
						KeyID:     "idES512",
						Algorithm: oidc.SigningAlgECDSAUsingP521AndSHA512,
					},
					{
						KeyID:     "idRS384",
						Algorithm: oidc.SigningAlgRSAUsingSHA384,
					},
					{
						KeyID:     "idRS512",
						Algorithm: oidc.SigningAlgRSAUsingSHA512,
					},
				}

				have.Clients[0].IntrospectionSignedResponseAlg = oidc.SigningAlgRSAUsingSHA384
				have.Clients[0].UserinfoSignedResponseAlg = oidc.SigningAlgRSAUsingSHA512
				have.Clients[0].IDTokenSignedResponseAlg = oidc.SigningAlgECDSAUsingP521AndSHA512
				have.Clients[0].AccessTokenSignedResponseAlg = oidc.SigningAlgECDSAUsingP521AndSHA512
				have.Clients[0].AuthorizationSignedResponseAlg = oidc.SigningAlgECDSAUsingP521AndSHA512

				have.Discovery.ResponseObjectSigningAlgs = []string{oidc.SigningAlgRSAUsingSHA384, oidc.SigningAlgRSAUsingSHA512, oidc.SigningAlgECDSAUsingP521AndSHA512}
				have.Discovery.ResponseObjectSigningKeyIDs = []string{"id" + oidc.SigningAlgRSAUsingSHA384, "id" + oidc.SigningAlgRSAUsingSHA512, "id" + oidc.SigningAlgECDSAUsingP521AndSHA512}
<<<<<<< HEAD
			},
			func(t *testing.T, have *schema.OpenIDConnect) {
=======
			},
			func(t *testing.T, have *schema.IdentityProvidersOpenIDConnect) {
				assert.Equal(t, oidc.SigningAlgRSAUsingSHA384, have.Clients[0].IntrospectionSignedResponseAlg)
				assert.Equal(t, oidc.SigningAlgRSAUsingSHA512, have.Clients[0].UserinfoSignedResponseAlg)
				assert.Equal(t, oidc.SigningAlgECDSAUsingP521AndSHA512, have.Clients[0].IDTokenSignedResponseAlg)
				assert.Equal(t, oidc.SigningAlgECDSAUsingP521AndSHA512, have.Clients[0].AccessTokenSignedResponseAlg)
				assert.Equal(t, oidc.SigningAlgECDSAUsingP521AndSHA512, have.Clients[0].AuthorizationSignedResponseAlg)

				assert.Equal(t, "id"+oidc.SigningAlgRSAUsingSHA384, have.Clients[0].IntrospectionSignedResponseKeyID)
				assert.Equal(t, "id"+oidc.SigningAlgRSAUsingSHA512, have.Clients[0].UserinfoSignedResponseKeyID)
				assert.Equal(t, "id"+oidc.SigningAlgECDSAUsingP521AndSHA512, have.Clients[0].IDTokenSignedResponseKeyID)
				assert.Equal(t, "id"+oidc.SigningAlgECDSAUsingP521AndSHA512, have.Clients[0].AccessTokenSignedResponseKeyID)
				assert.Equal(t, "id"+oidc.SigningAlgECDSAUsingP521AndSHA512, have.Clients[0].AuthorizationSignedResponseKeyID)
			},
			tcv{
				nil,
				nil,
				nil,
				nil,
			},
			tcv{
				[]string{oidc.ScopeOpenID, oidc.ScopeGroups, oidc.ScopeProfile, oidc.ScopeEmail},
				[]string{oidc.ResponseTypeAuthorizationCodeFlow},
				[]string{oidc.ResponseModeFormPost, oidc.ResponseModeQuery},
				[]string{oidc.GrantTypeAuthorizationCode},
			},
			nil,
			nil,
		},
		{
			"ShouldConfigureAlg",
			func(have *schema.IdentityProvidersOpenIDConnect) {
				have.IssuerPrivateKeys = []schema.JWK{
					{
						KeyID:     "idES512",
						Algorithm: oidc.SigningAlgECDSAUsingP521AndSHA512,
					},
					{
						KeyID:     "idRS384",
						Algorithm: oidc.SigningAlgRSAUsingSHA384,
					},
					{
						KeyID:     "idRS512",
						Algorithm: oidc.SigningAlgRSAUsingSHA512,
					},
				}

				have.Clients[0].IntrospectionSignedResponseKeyID = "id" + oidc.SigningAlgRSAUsingSHA384
				have.Clients[0].UserinfoSignedResponseKeyID = "id" + oidc.SigningAlgRSAUsingSHA512
				have.Clients[0].IDTokenSignedResponseKeyID = "id" + oidc.SigningAlgECDSAUsingP521AndSHA512
				have.Clients[0].AccessTokenSignedResponseKeyID = "id" + oidc.SigningAlgECDSAUsingP521AndSHA512
				have.Clients[0].AuthorizationSignedResponseKeyID = "id" + oidc.SigningAlgECDSAUsingP521AndSHA512

				have.Discovery.ResponseObjectSigningAlgs = []string{oidc.SigningAlgRSAUsingSHA384, oidc.SigningAlgRSAUsingSHA512, oidc.SigningAlgECDSAUsingP521AndSHA512}
				have.Discovery.ResponseObjectSigningKeyIDs = []string{"id" + oidc.SigningAlgRSAUsingSHA384, "id" + oidc.SigningAlgRSAUsingSHA512, "id" + oidc.SigningAlgECDSAUsingP521AndSHA512}
			},
			func(t *testing.T, have *schema.IdentityProvidersOpenIDConnect) {
>>>>>>> 40026701
				assert.Equal(t, oidc.SigningAlgRSAUsingSHA384, have.Clients[0].IntrospectionSignedResponseAlg)
				assert.Equal(t, oidc.SigningAlgRSAUsingSHA512, have.Clients[0].UserinfoSignedResponseAlg)
				assert.Equal(t, oidc.SigningAlgECDSAUsingP521AndSHA512, have.Clients[0].IDTokenSignedResponseAlg)
				assert.Equal(t, oidc.SigningAlgECDSAUsingP521AndSHA512, have.Clients[0].AccessTokenSignedResponseAlg)
				assert.Equal(t, oidc.SigningAlgECDSAUsingP521AndSHA512, have.Clients[0].AuthorizationSignedResponseAlg)

				assert.Equal(t, "id"+oidc.SigningAlgRSAUsingSHA384, have.Clients[0].IntrospectionSignedResponseKeyID)
				assert.Equal(t, "id"+oidc.SigningAlgRSAUsingSHA512, have.Clients[0].UserinfoSignedResponseKeyID)
				assert.Equal(t, "id"+oidc.SigningAlgECDSAUsingP521AndSHA512, have.Clients[0].IDTokenSignedResponseKeyID)
				assert.Equal(t, "id"+oidc.SigningAlgECDSAUsingP521AndSHA512, have.Clients[0].AccessTokenSignedResponseKeyID)
				assert.Equal(t, "id"+oidc.SigningAlgECDSAUsingP521AndSHA512, have.Clients[0].AuthorizationSignedResponseKeyID)
			},
			tcv{
				nil,
				nil,
				nil,
				nil,
			},
			tcv{
				[]string{oidc.ScopeOpenID, oidc.ScopeGroups, oidc.ScopeProfile, oidc.ScopeEmail},
				[]string{oidc.ResponseTypeAuthorizationCodeFlow},
				[]string{oidc.ResponseModeFormPost, oidc.ResponseModeQuery},
				[]string{oidc.GrantTypeAuthorizationCode},
			},
			nil,
			nil,
		},
		{
<<<<<<< HEAD
			"ShouldConfigureAlg",
			func(have *schema.OpenIDConnect) {
				have.IssuerPrivateKeys = []schema.JWK{
					{
=======
			"ShouldSetDefaultAlgKID",
			func(have *schema.IdentityProvidersOpenIDConnect) {
				have.IssuerPrivateKeys = []schema.JWK{
					{
						KeyID:     "idRS256",
						Algorithm: oidc.SigningAlgRSAUsingSHA256,
					},
					{
>>>>>>> 40026701
						KeyID:     "idES512",
						Algorithm: oidc.SigningAlgECDSAUsingP521AndSHA512,
					},
					{
						KeyID:     "idRS384",
						Algorithm: oidc.SigningAlgRSAUsingSHA384,
					},
					{
						KeyID:     "idRS512",
						Algorithm: oidc.SigningAlgRSAUsingSHA512,
					},
				}

<<<<<<< HEAD
				have.Clients[0].IntrospectionSignedResponseKeyID = "id" + oidc.SigningAlgRSAUsingSHA384
				have.Clients[0].UserinfoSignedResponseKeyID = "id" + oidc.SigningAlgRSAUsingSHA512
				have.Clients[0].IDTokenSignedResponseKeyID = "id" + oidc.SigningAlgECDSAUsingP521AndSHA512
				have.Clients[0].AccessTokenSignedResponseKeyID = "id" + oidc.SigningAlgECDSAUsingP521AndSHA512
				have.Clients[0].AuthorizationSignedResponseKeyID = "id" + oidc.SigningAlgECDSAUsingP521AndSHA512

				have.Discovery.ResponseObjectSigningAlgs = []string{oidc.SigningAlgRSAUsingSHA384, oidc.SigningAlgRSAUsingSHA512, oidc.SigningAlgECDSAUsingP521AndSHA512}
				have.Discovery.ResponseObjectSigningKeyIDs = []string{"id" + oidc.SigningAlgRSAUsingSHA384, "id" + oidc.SigningAlgRSAUsingSHA512, "id" + oidc.SigningAlgECDSAUsingP521AndSHA512}
			},
			func(t *testing.T, have *schema.OpenIDConnect) {
				assert.Equal(t, oidc.SigningAlgRSAUsingSHA384, have.Clients[0].IntrospectionSignedResponseAlg)
				assert.Equal(t, oidc.SigningAlgRSAUsingSHA512, have.Clients[0].UserinfoSignedResponseAlg)
				assert.Equal(t, oidc.SigningAlgECDSAUsingP521AndSHA512, have.Clients[0].IDTokenSignedResponseAlg)
				assert.Equal(t, oidc.SigningAlgECDSAUsingP521AndSHA512, have.Clients[0].AccessTokenSignedResponseAlg)
				assert.Equal(t, oidc.SigningAlgECDSAUsingP521AndSHA512, have.Clients[0].AuthorizationSignedResponseAlg)

				assert.Equal(t, "id"+oidc.SigningAlgRSAUsingSHA384, have.Clients[0].IntrospectionSignedResponseKeyID)
				assert.Equal(t, "id"+oidc.SigningAlgRSAUsingSHA512, have.Clients[0].UserinfoSignedResponseKeyID)
				assert.Equal(t, "id"+oidc.SigningAlgECDSAUsingP521AndSHA512, have.Clients[0].IDTokenSignedResponseKeyID)
				assert.Equal(t, "id"+oidc.SigningAlgECDSAUsingP521AndSHA512, have.Clients[0].AccessTokenSignedResponseKeyID)
				assert.Equal(t, "id"+oidc.SigningAlgECDSAUsingP521AndSHA512, have.Clients[0].AuthorizationSignedResponseKeyID)
			},
			tcv{
				nil,
				nil,
				nil,
				nil,
			},
			tcv{
				[]string{oidc.ScopeOpenID, oidc.ScopeGroups, oidc.ScopeProfile, oidc.ScopeEmail},
				[]string{oidc.ResponseTypeAuthorizationCodeFlow},
				[]string{oidc.ResponseModeFormPost, oidc.ResponseModeQuery},
				[]string{oidc.GrantTypeAuthorizationCode},
			},
			nil,
			nil,
		},
		{
			"ShouldSetDefaultAlgKID",
			func(have *schema.OpenIDConnect) {
				have.IssuerPrivateKeys = []schema.JWK{
					{
						KeyID:     "idRS256",
						Algorithm: oidc.SigningAlgRSAUsingSHA256,
					},
					{
						KeyID:     "idES512",
						Algorithm: oidc.SigningAlgECDSAUsingP521AndSHA512,
					},
					{
						KeyID:     "idRS384",
						Algorithm: oidc.SigningAlgRSAUsingSHA384,
					},
					{
						KeyID:     "idRS512",
						Algorithm: oidc.SigningAlgRSAUsingSHA512,
					},
				}

				have.Discovery.ResponseObjectSigningAlgs = []string{oidc.SigningAlgRSAUsingSHA384, oidc.SigningAlgRSAUsingSHA512, oidc.SigningAlgECDSAUsingP521AndSHA512}
				have.Discovery.ResponseObjectSigningKeyIDs = []string{"id" + oidc.SigningAlgRSAUsingSHA256, "id" + oidc.SigningAlgRSAUsingSHA384, "id" + oidc.SigningAlgRSAUsingSHA512, "id" + oidc.SigningAlgECDSAUsingP521AndSHA512}
			},
			func(t *testing.T, have *schema.OpenIDConnect) {
=======
				have.Discovery.ResponseObjectSigningAlgs = []string{oidc.SigningAlgRSAUsingSHA384, oidc.SigningAlgRSAUsingSHA512, oidc.SigningAlgECDSAUsingP521AndSHA512}
				have.Discovery.ResponseObjectSigningKeyIDs = []string{"id" + oidc.SigningAlgRSAUsingSHA256, "id" + oidc.SigningAlgRSAUsingSHA384, "id" + oidc.SigningAlgRSAUsingSHA512, "id" + oidc.SigningAlgECDSAUsingP521AndSHA512}
			},
			func(t *testing.T, have *schema.IdentityProvidersOpenIDConnect) {
>>>>>>> 40026701
				assert.Equal(t, oidc.SigningAlgNone, have.Clients[0].IntrospectionSignedResponseAlg)
				assert.Equal(t, oidc.SigningAlgNone, have.Clients[0].UserinfoSignedResponseAlg)
				assert.Equal(t, oidc.SigningAlgRSAUsingSHA256, have.Clients[0].IDTokenSignedResponseAlg)
				assert.Equal(t, oidc.SigningAlgNone, have.Clients[0].AccessTokenSignedResponseAlg)
				assert.Equal(t, oidc.SigningAlgNone, have.Clients[0].AuthorizationSignedResponseAlg)

				assert.Equal(t, "", have.Clients[0].IntrospectionSignedResponseKeyID)
				assert.Equal(t, "", have.Clients[0].UserinfoSignedResponseKeyID)
				assert.Equal(t, "idRS256", have.Clients[0].IDTokenSignedResponseKeyID)
				assert.Equal(t, "", have.Clients[0].AccessTokenSignedResponseKeyID)
				assert.Equal(t, "", have.Clients[0].AuthorizationSignedResponseKeyID)
			},
			tcv{
				nil,
				nil,
				nil,
				nil,
			},
			tcv{
				[]string{oidc.ScopeOpenID, oidc.ScopeGroups, oidc.ScopeProfile, oidc.ScopeEmail},
				[]string{oidc.ResponseTypeAuthorizationCodeFlow},
				[]string{oidc.ResponseModeFormPost, oidc.ResponseModeQuery},
				[]string{oidc.GrantTypeAuthorizationCode},
			},
			nil,
			nil,
		},
		{
			"ShouldNotOverrideResponseSigningAlg",
<<<<<<< HEAD
			func(have *schema.OpenIDConnect) {
=======
			func(have *schema.IdentityProvidersOpenIDConnect) {
>>>>>>> 40026701
				have.Clients[0].IntrospectionSignedResponseAlg = oidc.SigningAlgRSAUsingSHA384
				have.Clients[0].UserinfoSignedResponseAlg = oidc.SigningAlgRSAUsingSHA512
				have.Clients[0].IDTokenSignedResponseAlg = oidc.SigningAlgECDSAUsingP521AndSHA512
				have.Clients[0].AccessTokenSignedResponseAlg = oidc.SigningAlgECDSAUsingP521AndSHA512
				have.Clients[0].AuthorizationSignedResponseAlg = oidc.SigningAlgECDSAUsingP521AndSHA512

				have.Discovery.ResponseObjectSigningAlgs = []string{oidc.SigningAlgRSAUsingSHA384, oidc.SigningAlgRSAUsingSHA512, oidc.SigningAlgECDSAUsingP521AndSHA512}
			},
<<<<<<< HEAD
			func(t *testing.T, have *schema.OpenIDConnect) {
=======
			func(t *testing.T, have *schema.IdentityProvidersOpenIDConnect) {
>>>>>>> 40026701
				assert.Equal(t, oidc.SigningAlgRSAUsingSHA384, have.Clients[0].IntrospectionSignedResponseAlg)
				assert.Equal(t, oidc.SigningAlgRSAUsingSHA512, have.Clients[0].UserinfoSignedResponseAlg)
				assert.Equal(t, oidc.SigningAlgECDSAUsingP521AndSHA512, have.Clients[0].IDTokenSignedResponseAlg)
				assert.Equal(t, oidc.SigningAlgECDSAUsingP521AndSHA512, have.Clients[0].AccessTokenSignedResponseAlg)
				assert.Equal(t, oidc.SigningAlgECDSAUsingP521AndSHA512, have.Clients[0].AuthorizationSignedResponseAlg)
			},
			tcv{
				nil,
				nil,
				nil,
				nil,
			},
			tcv{
				[]string{oidc.ScopeOpenID, oidc.ScopeGroups, oidc.ScopeProfile, oidc.ScopeEmail},
				[]string{oidc.ResponseTypeAuthorizationCodeFlow},
				[]string{oidc.ResponseModeFormPost, oidc.ResponseModeQuery},
				[]string{oidc.GrantTypeAuthorizationCode},
			},
			nil,
			nil,
		},
		{
			"ShouldConfigureKeyIDFromAlg",
<<<<<<< HEAD
			func(have *schema.OpenIDConnect) {
=======
			func(have *schema.IdentityProvidersOpenIDConnect) {
>>>>>>> 40026701
				have.Clients[0].IntrospectionSignedResponseAlg = oidc.SigningAlgRSAUsingSHA384
				have.Clients[0].UserinfoSignedResponseAlg = oidc.SigningAlgRSAUsingSHA512
				have.Clients[0].IDTokenSignedResponseAlg = oidc.SigningAlgECDSAUsingP521AndSHA512
				have.Clients[0].AccessTokenSignedResponseAlg = oidc.SigningAlgECDSAUsingP521AndSHA512
				have.Clients[0].AuthorizationSignedResponseAlg = oidc.SigningAlgECDSAUsingP521AndSHA512

				have.Discovery.ResponseObjectSigningAlgs = []string{oidc.SigningAlgRSAUsingSHA384, oidc.SigningAlgRSAUsingSHA512, oidc.SigningAlgECDSAUsingP521AndSHA512}
			},
<<<<<<< HEAD
			func(t *testing.T, have *schema.OpenIDConnect) {
=======
			func(t *testing.T, have *schema.IdentityProvidersOpenIDConnect) {
>>>>>>> 40026701
				assert.Equal(t, oidc.SigningAlgRSAUsingSHA384, have.Clients[0].IntrospectionSignedResponseAlg)
				assert.Equal(t, oidc.SigningAlgRSAUsingSHA512, have.Clients[0].UserinfoSignedResponseAlg)
				assert.Equal(t, oidc.SigningAlgECDSAUsingP521AndSHA512, have.Clients[0].IDTokenSignedResponseAlg)
				assert.Equal(t, oidc.SigningAlgECDSAUsingP521AndSHA512, have.Clients[0].AccessTokenSignedResponseAlg)
				assert.Equal(t, oidc.SigningAlgECDSAUsingP521AndSHA512, have.Clients[0].AuthorizationSignedResponseAlg)
				assert.Equal(t, oidc.SigningAlgECDSAUsingP521AndSHA512, have.Clients[0].AuthorizationSignedResponseAlg)
			},
			tcv{
				nil,
				nil,
				nil,
				nil,
			},
			tcv{
				[]string{oidc.ScopeOpenID, oidc.ScopeGroups, oidc.ScopeProfile, oidc.ScopeEmail},
				[]string{oidc.ResponseTypeAuthorizationCodeFlow},
				[]string{oidc.ResponseModeFormPost, oidc.ResponseModeQuery},
				[]string{oidc.GrantTypeAuthorizationCode},
			},
			nil,
			nil,
		},
		{
			"ShouldConfigureKeyIDFromAlg",
<<<<<<< HEAD
			func(have *schema.OpenIDConnect) {
=======
			func(have *schema.IdentityProvidersOpenIDConnect) {
>>>>>>> 40026701
				have.Clients[0].IntrospectionSignedResponseAlg = oidc.SigningAlgRSAUsingSHA384
				have.Clients[0].UserinfoSignedResponseAlg = oidc.SigningAlgRSAUsingSHA512
				have.Clients[0].IDTokenSignedResponseAlg = oidc.SigningAlgECDSAUsingP521AndSHA512
				have.Clients[0].AuthorizationSignedResponseAlg = oidc.SigningAlgECDSAUsingP521AndSHA512

				have.Discovery.ResponseObjectSigningAlgs = []string{oidc.SigningAlgRSAUsingSHA384, oidc.SigningAlgRSAUsingSHA512, oidc.SigningAlgECDSAUsingP521AndSHA512}
			},
<<<<<<< HEAD
			func(t *testing.T, have *schema.OpenIDConnect) {
=======
			func(t *testing.T, have *schema.IdentityProvidersOpenIDConnect) {
>>>>>>> 40026701
				assert.Equal(t, oidc.SigningAlgRSAUsingSHA384, have.Clients[0].IntrospectionSignedResponseAlg)
				assert.Equal(t, oidc.SigningAlgRSAUsingSHA512, have.Clients[0].UserinfoSignedResponseAlg)
				assert.Equal(t, oidc.SigningAlgECDSAUsingP521AndSHA512, have.Clients[0].IDTokenSignedResponseAlg)
				assert.Equal(t, oidc.SigningAlgECDSAUsingP521AndSHA512, have.Clients[0].AuthorizationSignedResponseAlg)
			},
			tcv{
				nil,
				nil,
				nil,
				nil,
			},
			tcv{
				[]string{oidc.ScopeOpenID, oidc.ScopeGroups, oidc.ScopeProfile, oidc.ScopeEmail},
				[]string{oidc.ResponseTypeAuthorizationCodeFlow},
				[]string{oidc.ResponseModeFormPost, oidc.ResponseModeQuery},
				[]string{oidc.GrantTypeAuthorizationCode},
			},
			nil,
			nil,
		},
		{
			"ShouldRaiseErrorOnInvalidLifespanNone",
<<<<<<< HEAD
			func(have *schema.OpenIDConnect) {
				have.Clients[0].Lifespan = rs256
			},
			func(t *testing.T, have *schema.OpenIDConnect) {
=======
			func(have *schema.IdentityProvidersOpenIDConnect) {
				have.Clients[0].Lifespan = rs256
			},
			func(t *testing.T, have *schema.IdentityProvidersOpenIDConnect) {
>>>>>>> 40026701
				assert.Equal(t, rs256, have.Clients[0].Lifespan)
			},
			tcv{
				nil,
				nil,
				nil,
				nil,
			},
			tcv{
				[]string{oidc.ScopeOpenID, oidc.ScopeGroups, oidc.ScopeProfile, oidc.ScopeEmail},
				[]string{oidc.ResponseTypeAuthorizationCodeFlow},
				[]string{oidc.ResponseModeFormPost, oidc.ResponseModeQuery},
				[]string{oidc.GrantTypeAuthorizationCode},
			},
			nil,
			[]string{
				"identity_providers: oidc: clients: client 'test': option 'lifespan' must not be configured when no custom lifespans are configured but it's configured as 'rs256'",
			},
		},
		{
			name: "ShouldRaiseErrorOnInvalidLifespan",
<<<<<<< HEAD
			setup: func(have *schema.OpenIDConnect) {
				have.Clients[0].Lifespan = rs256
				have.Discovery.Lifespans = []string{"example"}
			},
			validate: func(t *testing.T, have *schema.OpenIDConnect) {
				assert.Equal(t, rs256, have.Clients[0].Lifespan)
			},
			have: tcv{
				nil,
				nil,
				nil,
				nil,
			},
			expected: tcv{
				[]string{oidc.ScopeOpenID, oidc.ScopeGroups, oidc.ScopeProfile, oidc.ScopeEmail},
				[]string{oidc.ResponseTypeAuthorizationCodeFlow},
				[]string{oidc.ResponseModeFormPost, oidc.ResponseModeQuery},
				[]string{oidc.GrantTypeAuthorizationCode},
			},
			errs: []string{
				"identity_providers: oidc: clients: client 'test': option 'lifespan' must be one of 'example' but it's configured as 'rs256'",
			},
		},
		{
			"ShouldRaiseErrorOnInvalidResponseSigningAlg",
			func(have *schema.OpenIDConnect) {
				have.Clients[0].AuthorizationSignedResponseAlg = rs256
				have.Clients[0].IntrospectionSignedResponseAlg = rs256
				have.Clients[0].IDTokenSignedResponseAlg = rs256
				have.Clients[0].UserinfoSignedResponseAlg = rs256
				have.Clients[0].AccessTokenSignedResponseAlg = rs256
			},
			func(t *testing.T, have *schema.OpenIDConnect) {
=======
			setup: func(have *schema.IdentityProvidersOpenIDConnect) {
				have.Clients[0].Lifespan = rs256
				have.Discovery.Lifespans = []string{"example"}
			},
			validate: func(t *testing.T, have *schema.IdentityProvidersOpenIDConnect) {
				assert.Equal(t, rs256, have.Clients[0].Lifespan)
			},
			have: tcv{
				nil,
				nil,
				nil,
				nil,
			},
			expected: tcv{
				[]string{oidc.ScopeOpenID, oidc.ScopeGroups, oidc.ScopeProfile, oidc.ScopeEmail},
				[]string{oidc.ResponseTypeAuthorizationCodeFlow},
				[]string{oidc.ResponseModeFormPost, oidc.ResponseModeQuery},
				[]string{oidc.GrantTypeAuthorizationCode},
			},
			errs: []string{
				"identity_providers: oidc: clients: client 'test': option 'lifespan' must be one of 'example' but it's configured as 'rs256'",
			},
		},
		{
			"ShouldRaiseErrorOnInvalidResponseSigningAlg",
			func(have *schema.IdentityProvidersOpenIDConnect) {
				have.Clients[0].AuthorizationSignedResponseAlg = rs256
				have.Clients[0].IntrospectionSignedResponseAlg = rs256
				have.Clients[0].IDTokenSignedResponseAlg = rs256
				have.Clients[0].UserinfoSignedResponseAlg = rs256
				have.Clients[0].AccessTokenSignedResponseAlg = rs256
			},
			func(t *testing.T, have *schema.IdentityProvidersOpenIDConnect) {
>>>>>>> 40026701
				assert.Equal(t, rs256, have.Clients[0].IntrospectionSignedResponseAlg)
				assert.Equal(t, rs256, have.Clients[0].AuthorizationSignedResponseAlg)
				assert.Equal(t, rs256, have.Clients[0].IDTokenSignedResponseAlg)
				assert.Equal(t, rs256, have.Clients[0].UserinfoSignedResponseAlg)
				assert.Equal(t, rs256, have.Clients[0].AccessTokenSignedResponseAlg)
			},
			tcv{
				nil,
				nil,
				nil,
				nil,
			},
			tcv{
				[]string{oidc.ScopeOpenID, oidc.ScopeGroups, oidc.ScopeProfile, oidc.ScopeEmail},
				[]string{oidc.ResponseTypeAuthorizationCodeFlow},
				[]string{oidc.ResponseModeFormPost, oidc.ResponseModeQuery},
				[]string{oidc.GrantTypeAuthorizationCode},
			},
			nil,
			[]string{
				"identity_providers: oidc: clients: client 'test': option 'authorization_signed_response_alg' must be one of 'RS256' but it's configured as 'rs256'",
				"identity_providers: oidc: clients: client 'test': option 'id_token_signed_response_alg' must be one of 'RS256' but it's configured as 'rs256'",
				"identity_providers: oidc: clients: client 'test': option 'access_token_signed_response_alg' must be one of 'RS256' but it's configured as 'rs256'",
				"identity_providers: oidc: clients: client 'test': option 'userinfo_signed_response_alg' must be one of 'RS256' or 'none' but it's configured as 'rs256'",
				"identity_providers: oidc: clients: client 'test': option 'introspection_signed_response_alg' must be one of 'RS256' or 'none' but it's configured as 'rs256'",
			},
		},
		{
			"ShouldSetDefaultConsentMode",
			nil,
			func(t *testing.T, have *schema.IdentityProvidersOpenIDConnect) {
				assert.Equal(t, "explicit", have.Clients[0].ConsentMode)
			},
			tcv{
				nil,
				nil,
				nil,
				nil,
			},
			tcv{
				[]string{oidc.ScopeOpenID, oidc.ScopeGroups, oidc.ScopeProfile, oidc.ScopeEmail},
				[]string{oidc.ResponseTypeAuthorizationCodeFlow},
				[]string{oidc.ResponseModeFormPost, oidc.ResponseModeQuery},
				[]string{oidc.GrantTypeAuthorizationCode},
			},
			nil,
			nil,
		},
		{
			"ShouldSetDefaultConsentModeAuto",
			func(have *schema.IdentityProvidersOpenIDConnect) {
				have.Clients[0].ConsentMode = auto
			},
			func(t *testing.T, have *schema.IdentityProvidersOpenIDConnect) {
				assert.Equal(t, "explicit", have.Clients[0].ConsentMode)
			},
			tcv{
				nil,
				nil,
				nil,
				nil,
			},
			tcv{
				[]string{oidc.ScopeOpenID, oidc.ScopeGroups, oidc.ScopeProfile, oidc.ScopeEmail},
				[]string{oidc.ResponseTypeAuthorizationCodeFlow},
				[]string{oidc.ResponseModeFormPost, oidc.ResponseModeQuery},
				[]string{oidc.GrantTypeAuthorizationCode},
			},
			nil,
			nil,
		},
		{
			"ShouldSetDefaultConsentModePreConfigured",
			func(have *schema.IdentityProvidersOpenIDConnect) {
				d := time.Minute

				have.Clients[0].ConsentMode = ""
				have.Clients[0].ConsentPreConfiguredDuration = &d
			},
			func(t *testing.T, have *schema.IdentityProvidersOpenIDConnect) {
				assert.Equal(t, "pre-configured", have.Clients[0].ConsentMode)
			},
			tcv{
				nil,
				nil,
				nil,
				nil,
			},
			tcv{
				[]string{oidc.ScopeOpenID, oidc.ScopeGroups, oidc.ScopeProfile, oidc.ScopeEmail},
				[]string{oidc.ResponseTypeAuthorizationCodeFlow},
				[]string{oidc.ResponseModeFormPost, oidc.ResponseModeQuery},
				[]string{oidc.GrantTypeAuthorizationCode},
			},
			nil,
			nil,
		},
		{
			"ShouldSetDefaultConsentModeAutoPreConfigured",
			func(have *schema.IdentityProvidersOpenIDConnect) {
				d := time.Minute

				have.Clients[0].ConsentMode = auto
				have.Clients[0].ConsentPreConfiguredDuration = &d
			},
			func(t *testing.T, have *schema.IdentityProvidersOpenIDConnect) {
				assert.Equal(t, "pre-configured", have.Clients[0].ConsentMode)
			},
			tcv{
				nil,
				nil,
				nil,
				nil,
			},
			tcv{
				[]string{oidc.ScopeOpenID, oidc.ScopeGroups, oidc.ScopeProfile, oidc.ScopeEmail},
				[]string{oidc.ResponseTypeAuthorizationCodeFlow},
				[]string{oidc.ResponseModeFormPost, oidc.ResponseModeQuery},
				[]string{oidc.GrantTypeAuthorizationCode},
			},
			nil,
			nil,
		},
		{
			"ShouldNotOverrideConsentMode",
			func(have *schema.IdentityProvidersOpenIDConnect) {
				have.Clients[0].ConsentMode = "implicit"
			},
			func(t *testing.T, have *schema.IdentityProvidersOpenIDConnect) {
				assert.Equal(t, "implicit", have.Clients[0].ConsentMode)
			},
			tcv{
				nil,
				nil,
				nil,
				nil,
			},
			tcv{
				[]string{oidc.ScopeOpenID, oidc.ScopeGroups, oidc.ScopeProfile, oidc.ScopeEmail},
				[]string{oidc.ResponseTypeAuthorizationCodeFlow},
				[]string{oidc.ResponseModeFormPost, oidc.ResponseModeQuery},
				[]string{oidc.GrantTypeAuthorizationCode},
			},
			nil,
			nil,
		},
		{
			"ShouldSentConsentPreConfiguredDefaultDuration",
			func(have *schema.IdentityProvidersOpenIDConnect) {
				have.Clients[0].ConsentMode = "pre-configured"
			},
			func(t *testing.T, have *schema.IdentityProvidersOpenIDConnect) {
				assert.Equal(t, "pre-configured", have.Clients[0].ConsentMode)
				assert.Equal(t, schema.DefaultOpenIDConnectClientConfiguration.ConsentPreConfiguredDuration, have.Clients[0].ConsentPreConfiguredDuration)
			},
			tcv{
				nil,
				nil,
				nil,
				nil,
			},
			tcv{
				[]string{oidc.ScopeOpenID, oidc.ScopeGroups, oidc.ScopeProfile, oidc.ScopeEmail},
				[]string{oidc.ResponseTypeAuthorizationCodeFlow},
				[]string{oidc.ResponseModeFormPost, oidc.ResponseModeQuery},
				[]string{oidc.GrantTypeAuthorizationCode},
			},
			nil,
			nil,
		},
		{
			"ShouldRaiseErrorOnTokenEndpointClientAuthMethodPrivateKeyJWTMustSetAlg",
			func(have *schema.IdentityProvidersOpenIDConnect) {
				have.Clients[0].TokenEndpointAuthMethod = oidc.ClientAuthMethodPrivateKeyJWT
				have.Clients[0].Secret = tOpenIDConnectPBKDF2ClientSecret
			},
			nil,
			tcv{
				nil,
				nil,
				nil,
				nil,
			},
			tcv{
				[]string{oidc.ScopeOpenID, oidc.ScopeGroups, oidc.ScopeProfile, oidc.ScopeEmail},
				[]string{oidc.ResponseTypeAuthorizationCodeFlow},
				[]string{oidc.ResponseModeFormPost, oidc.ResponseModeQuery},
				[]string{oidc.GrantTypeAuthorizationCode},
			},
			nil,
			[]string{
				"identity_providers: oidc: clients: client 'test': option 'token_endpoint_auth_signing_alg' is required when option 'token_endpoint_auth_method' is configured to 'private_key_jwt'",
				"identity_providers: oidc: clients: client 'test': option 'public_keys' is required with 'token_endpoint_auth_method' set to 'private_key_jwt'",
				"identity_providers: oidc: clients: client 'test': option 'secret' is required to be empty when option 'token_endpoint_auth_method' is configured as 'private_key_jwt'",
			},
		},
		{
			"ShouldRaiseErrorOnTokenEndpointClientAuthMethodPrivateKeyJWTMustSetKnownAlg",
<<<<<<< HEAD
			func(have *schema.OpenIDConnect) {
=======
			func(have *schema.IdentityProvidersOpenIDConnect) {
>>>>>>> 40026701
				have.Clients[0].TokenEndpointAuthMethod = oidc.ClientAuthMethodPrivateKeyJWT
				have.Clients[0].TokenEndpointAuthSigningAlg = "nope"
				have.Clients[0].Secret = nil
			},
			nil,
			tcv{
				nil,
				nil,
				nil,
				nil,
			},
			tcv{
				[]string{oidc.ScopeOpenID, oidc.ScopeGroups, oidc.ScopeProfile, oidc.ScopeEmail},
				[]string{oidc.ResponseTypeAuthorizationCodeFlow},
				[]string{oidc.ResponseModeFormPost, oidc.ResponseModeQuery},
				[]string{oidc.GrantTypeAuthorizationCode},
			},
			nil,
			[]string{
				"identity_providers: oidc: clients: client 'test': option 'token_endpoint_auth_signing_alg' must be one of 'RS256', 'PS256', 'ES256', 'RS384', 'PS384', 'ES384', 'RS512', 'PS512', or 'ES512' when option 'token_endpoint_auth_method' is configured to 'private_key_jwt'",
				"identity_providers: oidc: clients: client 'test': option 'public_keys' is required with 'token_endpoint_auth_method' set to 'private_key_jwt'",
			},
		},
		{
			"ShouldRaiseErrorOnTokenEndpointClientAuthMethodPrivateKeyJWTMustSetRegisteredAlg",
<<<<<<< HEAD
			func(have *schema.OpenIDConnect) {
=======
			func(have *schema.IdentityProvidersOpenIDConnect) {
>>>>>>> 40026701
				have.Clients[0].TokenEndpointAuthMethod = oidc.ClientAuthMethodPrivateKeyJWT
				have.Clients[0].TokenEndpointAuthSigningAlg = oidc.SigningAlgECDSAUsingP384AndSHA384
				have.Clients[0].Secret = nil
				have.Clients[0].PublicKeys.Values = []schema.JWK{
					{
						KeyID:     "test",
						Key:       keyRSA2048.Public(),
						Algorithm: oidc.SigningAlgRSAUsingSHA256,
					},
				}
			},
			nil,
			tcv{
				nil,
				nil,
				nil,
				nil,
			},
			tcv{
				[]string{oidc.ScopeOpenID, oidc.ScopeGroups, oidc.ScopeProfile, oidc.ScopeEmail},
				[]string{oidc.ResponseTypeAuthorizationCodeFlow},
				[]string{oidc.ResponseModeFormPost, oidc.ResponseModeQuery},
				[]string{oidc.GrantTypeAuthorizationCode},
			},
			nil,
			[]string{
				"identity_providers: oidc: clients: client 'test': option 'token_endpoint_auth_signing_alg' must be one of the registered public key algorithm values 'RS256' when option 'token_endpoint_auth_method' is configured to 'private_key_jwt'",
			},
		},
		{
			"ShouldRaiseErrorOnTokenEndpointClientAuthMethodPrivateKeyJWTMustHavePublicKeys",
<<<<<<< HEAD
			func(have *schema.OpenIDConnect) {
=======
			func(have *schema.IdentityProvidersOpenIDConnect) {
>>>>>>> 40026701
				have.Clients[0].TokenEndpointAuthMethod = oidc.ClientAuthMethodPrivateKeyJWT
				have.Clients[0].TokenEndpointAuthSigningAlg = oidc.SigningAlgECDSAUsingP384AndSHA384
				have.Clients[0].Secret = nil
			},
			nil,
			tcv{
				nil,
				nil,
				nil,
				nil,
			},
			tcv{
				[]string{oidc.ScopeOpenID, oidc.ScopeGroups, oidc.ScopeProfile, oidc.ScopeEmail},
				[]string{oidc.ResponseTypeAuthorizationCodeFlow},
				[]string{oidc.ResponseModeFormPost, oidc.ResponseModeQuery},
				[]string{oidc.GrantTypeAuthorizationCode},
			},
			nil,
			[]string{
				"identity_providers: oidc: clients: client 'test': option 'public_keys' is required with 'token_endpoint_auth_method' set to 'private_key_jwt'",
			},
		},
		{
			"ShouldRaiseErrorOnIncorrectlyConfiguredTokenEndpointClientAuthMethodClientSecretJWT",
			func(have *schema.IdentityProvidersOpenIDConnect) {
				have.Clients[0].TokenEndpointAuthMethod = oidc.ClientAuthMethodClientSecretJWT
				have.Clients[0].Secret = tOpenIDConnectPBKDF2ClientSecret
			},
			nil,
			tcv{
				nil,
				nil,
				nil,
				nil,
			},
			tcv{
				[]string{oidc.ScopeOpenID, oidc.ScopeGroups, oidc.ScopeProfile, oidc.ScopeEmail},
				[]string{oidc.ResponseTypeAuthorizationCodeFlow},
				[]string{oidc.ResponseModeFormPost, oidc.ResponseModeQuery},
				[]string{oidc.GrantTypeAuthorizationCode},
			},
			nil,
			[]string{
				"identity_providers: oidc: clients: client 'test': option 'secret' must be plaintext with option 'token_endpoint_auth_method' with a value of 'client_secret_jwt'",
			},
		},
		{
			"ShouldNotRaiseWarningOrErrorOnCorrectlyConfiguredTokenEndpointClientAuthMethodClientSecretJWT",
			func(have *schema.IdentityProvidersOpenIDConnect) {
				have.Clients[0].TokenEndpointAuthMethod = oidc.ClientAuthMethodClientSecretJWT
				have.Clients[0].Secret = tOpenIDConnectPlainTextClientSecret
			},
			nil,
			tcv{
				nil,
				nil,
				nil,
				nil,
			},
			tcv{
				[]string{oidc.ScopeOpenID, oidc.ScopeGroups, oidc.ScopeProfile, oidc.ScopeEmail},
				[]string{oidc.ResponseTypeAuthorizationCodeFlow},
				[]string{oidc.ResponseModeFormPost, oidc.ResponseModeQuery},
				[]string{oidc.GrantTypeAuthorizationCode},
			},
			nil,
			nil,
		},
		{
			"ShouldRaiseErrorOnIncorrectlyConfiguredTokenEndpointClientAuthMethodClientSecretJWT",
			func(have *schema.IdentityProvidersOpenIDConnect) {
				have.Clients[0].TokenEndpointAuthMethod = oidc.ClientAuthMethodClientSecretJWT
				have.Clients[0].Secret = MustDecodeSecret("$pbkdf2-sha512$310000$c8p78n7pUMln0jzvd4aK4Q$JNRBzwAo0ek5qKn50cFzzvE9RXV88h1wJn5KGiHrD0YKtZaR/nCb2CJPOsKaPK0hjf.9yHxzQGZziziccp6Yng")
			},
			nil,
			tcv{
				nil,
				nil,
				nil,
				nil,
			},
			tcv{
				[]string{oidc.ScopeOpenID, oidc.ScopeGroups, oidc.ScopeProfile, oidc.ScopeEmail},
				[]string{oidc.ResponseTypeAuthorizationCodeFlow},
				[]string{oidc.ResponseModeFormPost, oidc.ResponseModeQuery},
				[]string{oidc.GrantTypeAuthorizationCode},
			},
			nil,
			[]string{
				"identity_providers: oidc: clients: client 'test': option 'secret' must be plaintext with option 'token_endpoint_auth_method' with a value of 'client_secret_jwt'",
			},
		},
		{
			"ShouldNotRaiseWarningOrErrorOnCorrectlyConfiguredTokenEndpointClientAuthMethodClientSecretJWT",
			func(have *schema.IdentityProvidersOpenIDConnect) {
				have.Clients[0].TokenEndpointAuthMethod = oidc.ClientAuthMethodClientSecretJWT
				have.Clients[0].Secret = MustDecodeSecret("$plaintext$abc123")
			},
			nil,
			tcv{
				nil,
				nil,
				nil,
				nil,
			},
			tcv{
				[]string{oidc.ScopeOpenID, oidc.ScopeGroups, oidc.ScopeProfile, oidc.ScopeEmail},
				[]string{oidc.ResponseTypeAuthorizationCodeFlow},
				[]string{oidc.ResponseModeFormPost, oidc.ResponseModeQuery},
				[]string{oidc.GrantTypeAuthorizationCode},
			},
			nil,
			nil,
		},
		{
			"ShouldSetValidDefaultKeyID",
<<<<<<< HEAD
			func(have *schema.OpenIDConnect) {
=======
			func(have *schema.IdentityProvidersOpenIDConnect) {
>>>>>>> 40026701
				have.Clients[0].AuthorizationSignedResponseKeyID = abcabc123
				have.Clients[0].IDTokenSignedResponseKeyID = abcabc123
				have.Clients[0].UserinfoSignedResponseKeyID = abc123abc
				have.Clients[0].AccessTokenSignedResponseKeyID = abc123abc
				have.Clients[0].IntrospectionSignedResponseKeyID = abc123abc
				have.Discovery.ResponseObjectSigningKeyIDs = []string{abcabc123, abc123abc}
			},
			nil,
			tcv{
				nil,
				nil,
				nil,
				nil,
			},
			tcv{
				[]string{oidc.ScopeOpenID, oidc.ScopeGroups, oidc.ScopeProfile, oidc.ScopeEmail},
				[]string{oidc.ResponseTypeAuthorizationCodeFlow},
				[]string{oidc.ResponseModeFormPost, oidc.ResponseModeQuery},
				[]string{oidc.GrantTypeAuthorizationCode},
			},
			nil,
			nil,
		},
		{
			"ShouldRaiseErrorOnInvalidKeyID",
<<<<<<< HEAD
			func(have *schema.OpenIDConnect) {
=======
			func(have *schema.IdentityProvidersOpenIDConnect) {
>>>>>>> 40026701
				have.Clients[0].AuthorizationSignedResponseKeyID = "01"
				have.Clients[0].IDTokenSignedResponseKeyID = "ab"
				have.Clients[0].UserinfoSignedResponseKeyID = "cd"
				have.Clients[0].IntrospectionSignedResponseKeyID = "ef"
				have.Clients[0].AccessTokenSignedResponseKeyID = "gh"
				have.Discovery.ResponseObjectSigningKeyIDs = []string{"abc123xyz"}
			},
<<<<<<< HEAD
			func(t *testing.T, have *schema.OpenIDConnect) {
=======
			func(t *testing.T, have *schema.IdentityProvidersOpenIDConnect) {
>>>>>>> 40026701
				assert.Equal(t, "ef", have.Clients[0].IntrospectionSignedResponseKeyID)
				assert.Equal(t, "01", have.Clients[0].AuthorizationSignedResponseKeyID)
				assert.Equal(t, "ab", have.Clients[0].IDTokenSignedResponseKeyID)
				assert.Equal(t, "cd", have.Clients[0].UserinfoSignedResponseKeyID)
				assert.Equal(t, "gh", have.Clients[0].AccessTokenSignedResponseKeyID)
			},
			tcv{
				nil,
				nil,
				nil,
				nil,
			},
			tcv{
				[]string{oidc.ScopeOpenID, oidc.ScopeGroups, oidc.ScopeProfile, oidc.ScopeEmail},
				[]string{oidc.ResponseTypeAuthorizationCodeFlow},
				[]string{oidc.ResponseModeFormPost, oidc.ResponseModeQuery},
				[]string{oidc.GrantTypeAuthorizationCode},
			},
			nil,
			[]string{
				"identity_providers: oidc: clients: client 'test': option 'authorization_signed_response_key_id' must be one of 'abc123xyz' but it's configured as '01'",
				"identity_providers: oidc: clients: client 'test': option 'id_token_signed_response_key_id' must be one of 'abc123xyz' but it's configured as 'ab'",
				"identity_providers: oidc: clients: client 'test': option 'access_token_signed_response_key_id' must be one of 'abc123xyz' but it's configured as 'gh'",
				"identity_providers: oidc: clients: client 'test': option 'userinfo_signed_response_key_id' must be one of 'abc123xyz' but it's configured as 'cd'",
				"identity_providers: oidc: clients: client 'test': option 'introspection_signed_response_key_id' must be one of 'abc123xyz' but it's configured as 'ef'",
			},
		},
		{
			"ShouldSetDefaultTokenEndpointAuthSigAlg",
			func(have *schema.IdentityProvidersOpenIDConnect) {
				have.Clients[0].TokenEndpointAuthMethod = oidc.ClientAuthMethodClientSecretJWT
				have.Clients[0].Secret = tOpenIDConnectPlainTextClientSecret
			},
			func(t *testing.T, have *schema.IdentityProvidersOpenIDConnect) {
				assert.Equal(t, oidc.SigningAlgHMACUsingSHA256, have.Clients[0].TokenEndpointAuthSigningAlg)
			},
			tcv{
				nil,
				nil,
				nil,
				nil,
			},
			tcv{
				[]string{oidc.ScopeOpenID, oidc.ScopeGroups, oidc.ScopeProfile, oidc.ScopeEmail},
				[]string{oidc.ResponseTypeAuthorizationCodeFlow},
				[]string{oidc.ResponseModeFormPost, oidc.ResponseModeQuery},
				[]string{oidc.GrantTypeAuthorizationCode},
			},
			nil,
			nil,
		},
		{
			"ShouldRaiseErrorOnInvalidPublicTokenAuthAlg",
			func(have *schema.IdentityProvidersOpenIDConnect) {
				have.Clients[0].TokenEndpointAuthMethod = oidc.ClientAuthMethodClientSecretJWT
				have.Clients[0].TokenEndpointAuthSigningAlg = oidc.SigningAlgHMACUsingSHA256
				have.Clients[0].Secret = nil
				have.Clients[0].Public = true
			},
			func(t *testing.T, have *schema.IdentityProvidersOpenIDConnect) {
				assert.Equal(t, oidc.SigningAlgHMACUsingSHA256, have.Clients[0].TokenEndpointAuthSigningAlg)
			},
			tcv{
				nil,
				nil,
				nil,
				nil,
			},
			tcv{
				[]string{oidc.ScopeOpenID, oidc.ScopeGroups, oidc.ScopeProfile, oidc.ScopeEmail},
				[]string{oidc.ResponseTypeAuthorizationCodeFlow},
				[]string{oidc.ResponseModeFormPost, oidc.ResponseModeQuery},
				[]string{oidc.GrantTypeAuthorizationCode},
			},
			nil,
			[]string{
				"identity_providers: oidc: clients: client 'test': option 'token_endpoint_auth_method' must be 'none' when configured as the public client type but it's configured as 'client_secret_jwt'",
			},
		},
		{
			"ShouldRaiseErrorOnInvalidTokenAuthAlgClientTypeConfidential",
			func(have *schema.IdentityProvidersOpenIDConnect) {
				have.Clients[0].TokenEndpointAuthMethod = oidc.ClientAuthMethodClientSecretJWT
				have.Clients[0].TokenEndpointAuthSigningAlg = oidc.EndpointToken
				have.Clients[0].Secret = tOpenIDConnectPlainTextClientSecret
			},
			func(t *testing.T, have *schema.IdentityProvidersOpenIDConnect) {
				assert.Equal(t, oidc.EndpointToken, have.Clients[0].TokenEndpointAuthSigningAlg)
			},
			tcv{
				nil,
				nil,
				nil,
				nil,
			},
			tcv{
				[]string{oidc.ScopeOpenID, oidc.ScopeGroups, oidc.ScopeProfile, oidc.ScopeEmail},
				[]string{oidc.ResponseTypeAuthorizationCodeFlow},
				[]string{oidc.ResponseModeFormPost, oidc.ResponseModeQuery},
				[]string{oidc.GrantTypeAuthorizationCode},
			},
			nil,
			[]string{
				"identity_providers: oidc: clients: client 'test': option 'token_endpoint_auth_signing_alg' must be one of 'HS256', 'HS384', or 'HS512' when option 'token_endpoint_auth_method' is configured to 'client_secret_jwt'",
			},
		},
	}

	errDeprecatedFunc := func() {}

	for _, tc := range testCasses {
		t.Run(tc.name, func(t *testing.T) {
			have := &schema.IdentityProvidersOpenIDConnect{
				Discovery: schema.IdentityProvidersOpenIDConnectDiscovery{
					ResponseObjectSigningAlgs: []string{oidc.SigningAlgRSAUsingSHA256},
				},
				Clients: []schema.IdentityProvidersOpenIDConnectClient{
					{
						ID:            "test",
						Secret:        tOpenIDConnectPBKDF2ClientSecret,
						Scopes:        tc.have.Scopes,
						ResponseModes: tc.have.ResponseModes,
						ResponseTypes: tc.have.ResponseTypes,
						GrantTypes:    tc.have.GrantTypes,
					},
				},
			}

			if tc.setup != nil {
				tc.setup(have)
			}

			val := schema.NewStructValidator()

			validateOIDCClient(0, have, val, errDeprecatedFunc)

			t.Run("General", func(t *testing.T) {
				assert.Equal(t, tc.expected.Scopes, have.Clients[0].Scopes)
				assert.Equal(t, tc.expected.ResponseTypes, have.Clients[0].ResponseTypes)
				assert.Equal(t, tc.expected.ResponseModes, have.Clients[0].ResponseModes)
				assert.Equal(t, tc.expected.GrantTypes, have.Clients[0].GrantTypes)

				if tc.validate != nil {
					tc.validate(t, have)
				}
			})

			t.Run("Warnings", func(t *testing.T) {
				require.Len(t, val.Warnings(), len(tc.serrs))
				for i, err := range tc.serrs {
					assert.EqualError(t, val.Warnings()[i], err)
				}
			})

			t.Run("Errors", func(t *testing.T) {
				require.Len(t, val.Errors(), len(tc.errs))
				for i, err := range tc.errs {
					t.Run(fmt.Sprintf("Error%d", i+1), func(t *testing.T) {
						assert.EqualError(t, val.Errors()[i], err)
					})
				}
			})
		})
	}
}

func TestValidateOIDCClientTokenEndpointAuthMethod(t *testing.T) {
	testCasses := []struct {
		name     string
		have     string
		public   bool
		expected string
		errs     []string
	}{
		{
			"ShouldSetDefaultValueConfidential",
			"",
			false,
			"",
			[]string{
				"identity_providers: oidc: clients: client 'test': option 'secret' is required",
			},
		},
		{
			"ShouldErrorOnInvalidValue",
			"abc",
			false,
			"abc",
			[]string{
				"identity_providers: oidc: clients: client 'test': option 'token_endpoint_auth_method' must be one of 'none', 'client_secret_post', 'client_secret_basic', 'private_key_jwt', or 'client_secret_jwt' but it's configured as 'abc'",
			},
		},
		{
			"ShouldErrorOnInvalidValueForPublicClient",
			"client_secret_post",
			true,
			"client_secret_post",
			[]string{
				"identity_providers: oidc: clients: client 'test': option 'token_endpoint_auth_method' must be 'none' when configured as the public client type but it's configured as 'client_secret_post'",
			},
		},
		{"ShouldErrorOnInvalidValueForConfidentialClient", "none", false, "none",
			[]string{
				"identity_providers: oidc: clients: client 'test': option 'token_endpoint_auth_method' must be one of 'client_secret_post', 'client_secret_basic', or 'private_key_jwt' when configured as the confidential client type unless it only includes implicit flow response types such as 'id_token', 'token', and 'id_token token' but it's configured as 'none'",
			},
		},
	}

	for _, tc := range testCasses {
		t.Run(tc.name, func(t *testing.T) {
			have := &schema.IdentityProvidersOpenIDConnect{
				Clients: []schema.IdentityProvidersOpenIDConnectClient{
					{
						ID:                      "test",
						Public:                  tc.public,
						TokenEndpointAuthMethod: tc.have,
					},
				},
			}

			val := schema.NewStructValidator()

			validateOIDCClientTokenEndpointAuth(0, have, val)

			assert.Equal(t, tc.expected, have.Clients[0].TokenEndpointAuthMethod)
			assert.Len(t, val.Warnings(), 0)
			require.Len(t, val.Errors(), len(tc.errs))

			if tc.errs != nil {
				for i, err := range tc.errs {
					assert.EqualError(t, val.Errors()[i], err)
				}
			}
		})
	}
}

func TestValidateOIDCClientJWKS(t *testing.T) {
	frankenchain := schema.NewX509CertificateChainFromCerts([]*x509.Certificate{certRSA2048.Leaf(), certRSA1024.Leaf()})
	frankenkey := &rsa.PrivateKey{}

	*frankenkey = *keyRSA2048

	frankenkey.PublicKey.N = nil

	testCases := []struct {
		name     string
		haveURI  *url.URL
		haveJWKS []schema.JWK
		setup    func(config *schema.IdentityProvidersOpenIDConnect)
		expected func(t *testing.T, config *schema.IdentityProvidersOpenIDConnect)
		errs     []string
	}{
		{
			"ShouldValidateURL",
			MustParseURL("https://example.com"),
			nil,
			nil,
			nil,
			nil,
		},
		{
			"ShouldErrorOnHTTPURL",
			MustParseURL("http://example.com"),
			nil,
			nil,
			nil,
			[]string{
				"identity_providers: oidc: clients: client 'test': public_keys: option 'uri' must have the 'https' scheme but the scheme is 'http'",
			},
		},
		{
			"ShouldErrorOnBothDefined",
			MustParseURL("http://example.com"),
			[]schema.JWK{
				{KeyID: "test"},
			},
			nil,
			nil,
			[]string{
				"identity_providers: oidc: clients: client 'test': public_keys: option 'uri' must not be defined at the same time as option 'values'",
			},
		},
		{
			"ShouldAllowGoodKey",
			nil,
			[]schema.JWK{
				{KeyID: "test", Use: oidc.KeyUseSignature, Algorithm: oidc.SigningAlgRSAUsingSHA256, Key: keyRSA2048PKCS8.Public()},
			},
			nil,
			nil,
			nil,
		},
		{
			"ShouldAllowGoodKeyWithCertificate",
			nil,
			[]schema.JWK{
				{KeyID: "test", Use: oidc.KeyUseSignature, Algorithm: oidc.SigningAlgRSAUsingSHA256, Key: keyRSA2048.Public(), CertificateChain: certRSA2048},
			},
			nil,
			nil,
			nil,
		},
		{
			"ShouldErrorOnPrivateKey",
			nil,
			[]schema.JWK{
				{KeyID: "test", Use: oidc.KeyUseSignature, Algorithm: oidc.SigningAlgRSAUsingSHA256, Key: keyRSA2048PKCS8},
			},
			nil,
			nil,
			[]string{
				"identity_providers: oidc: clients: client 'test': public_keys: values: key #1 with key id 'test': option 'key' must be a RSA public key or ECDSA public key but it's type is *rsa.PrivateKey",
			},
		},
		{
			"ShouldErrorOnMissingKID",
			nil,
			[]schema.JWK{
				{Use: oidc.KeyUseSignature, Algorithm: oidc.SigningAlgRSAUsingSHA256, Key: keyRSA2048PKCS8.Public()},
			},
			nil,
			nil,
			[]string{
				"identity_providers: oidc: clients: client 'test': public_keys: values: key #1: option 'key_id' must be provided",
			},
		},
		{
			"ShouldFailOnNonKey",
			nil,
			[]schema.JWK{
				{Use: oidc.KeyUseSignature, Algorithm: oidc.SigningAlgRSAUsingSHA256, Key: "nokey", KeyID: "KeyID"},
			},
			nil,
			nil,
			[]string{
				"identity_providers: oidc: clients: client 'test': public_keys: values: key #1 with key id 'KeyID': option 'key' failed to get key properties: the key type 'string' is unknown or not valid for the configuration",
			},
		},
		{
			"ShouldFailOnBadUseAlg",
			nil,
			[]schema.JWK{
				{KeyID: "test", Use: "enc", Algorithm: "bad", Key: keyRSA2048PKCS8.Public()},
			},
			nil,
			nil,
			[]string{
				"identity_providers: oidc: clients: client 'test': public_keys: values: key #1 with key id 'test': option 'use' must be one of 'sig' but it's configured as 'enc'",
				"identity_providers: oidc: clients: client 'test': public_keys: values: key #1 with key id 'test': option 'algorithm' must be one of 'RS256', 'PS256', 'ES256', 'RS384', 'PS384', 'ES384', 'RS512', 'PS512', or 'ES512' but it's configured as 'bad'",
			},
		},
		{
			"ShouldFailOnEmptyKey",
			nil,
			[]schema.JWK{
				{KeyID: "test", Use: oidc.KeyUseSignature, Algorithm: oidc.SigningAlgRSAUsingSHA256, Key: nil},
			},
			nil,
			nil,
			[]string{
				"identity_providers: oidc: clients: client 'test': public_keys: values: key #1: option 'key' must be provided",
			},
		},
		{
			"ShouldFailOnMalformedKey",
			nil,
			[]schema.JWK{
				{KeyID: "test", Use: oidc.KeyUseSignature, Algorithm: oidc.SigningAlgRSAUsingSHA256, Key: frankenkey.Public()},
			},
			nil,
			nil,
			[]string{
				"identity_providers: oidc: clients: client 'test': public_keys: values: key #1: option 'key' option 'key' must be a valid private key but the provided data is malformed as it's missing the public key bits",
			},
		},
		{
			"ShouldFailOnBadKeySize",
			nil,
			[]schema.JWK{
				{KeyID: "test", Use: oidc.KeyUseSignature, Algorithm: oidc.SigningAlgRSAUsingSHA256, Key: keyRSA1024.Public()},
			},
			nil,
			nil,
			[]string{
				"identity_providers: oidc: clients: client 'test': public_keys: values: key #1 with key id 'test': option 'key' is an RSA 1024 bit private key but it must at minimum be a RSA 2048 bit private key",
			},
		},
		{
			"ShouldFailOnMismatchedKeyCert",
			nil,
			[]schema.JWK{
				{KeyID: "test", Use: oidc.KeyUseSignature, Algorithm: oidc.SigningAlgRSAUsingSHA256, Key: keyRSA2048PKCS8.Public(), CertificateChain: certRSA2048},
			},
			nil,
			nil,
			[]string{
				"identity_providers: oidc: clients: client 'test': public_keys: values: key #1 with key id 'test': option 'certificate_chain' does not appear to contain the public key for the public key provided by option 'key'",
			},
		},
		{
			"ShouldFailOnMismatchedCertChain",
			nil,
			[]schema.JWK{
				{KeyID: "test", Use: oidc.KeyUseSignature, Algorithm: oidc.SigningAlgRSAUsingSHA256, Key: keyRSA2048.Public(), CertificateChain: frankenchain},
			},
			nil,
			nil,
			[]string{
				"identity_providers: oidc: clients: client 'test': public_keys: values: key #1 with key id 'test': option 'certificate_chain' produced an error during validation of the chain: certificate #1 in chain is not signed properly by certificate #2 in chain: x509: invalid signature: parent certificate cannot sign this kind of certificate",
			},
		},
		{
			"ShouldSetDefaultUseAlgRSA",
			nil,
			[]schema.JWK{
				{KeyID: "test", Use: "", Algorithm: "", Key: keyRSA2048PKCS8.Public()},
			},
			nil,
			func(t *testing.T, config *schema.IdentityProvidersOpenIDConnect) {
				assert.Equal(t, oidc.KeyUseSignature, config.Clients[0].PublicKeys.Values[0].Use)
				assert.Equal(t, oidc.SigningAlgRSAUsingSHA256, config.Clients[0].PublicKeys.Values[0].Algorithm)
			},
			nil,
		},
		{
			"ShouldSetDefaultUseAlgECDSA256",
			nil,
			[]schema.JWK{
				{KeyID: "test", Use: "", Algorithm: "", Key: keyECDSAP256.Public()},
			},
			nil,
			func(t *testing.T, config *schema.IdentityProvidersOpenIDConnect) {
				assert.Equal(t, oidc.KeyUseSignature, config.Clients[0].PublicKeys.Values[0].Use)
				assert.Equal(t, oidc.SigningAlgECDSAUsingP256AndSHA256, config.Clients[0].PublicKeys.Values[0].Algorithm)
			},
			nil,
		},
		{
			"ShouldSetDefaultUseAlgECDSA384",
			nil,
			[]schema.JWK{
				{KeyID: "test", Use: "", Algorithm: "", Key: keyECDSAP384.Public()},
			},
			nil,
			func(t *testing.T, config *schema.IdentityProvidersOpenIDConnect) {
				assert.Equal(t, oidc.KeyUseSignature, config.Clients[0].PublicKeys.Values[0].Use)
				assert.Equal(t, oidc.SigningAlgECDSAUsingP384AndSHA384, config.Clients[0].PublicKeys.Values[0].Algorithm)
			},
			nil,
		},
		{
			"ShouldSetDefaultUseAlgECDSA521",
			nil,
			[]schema.JWK{
				{KeyID: "test", Use: "", Algorithm: "", Key: keyECDSAP521.Public()},
			},
			nil,
			func(t *testing.T, config *schema.IdentityProvidersOpenIDConnect) {
				assert.Equal(t, oidc.KeyUseSignature, config.Clients[0].PublicKeys.Values[0].Use)
				assert.Equal(t, oidc.SigningAlgECDSAUsingP521AndSHA512, config.Clients[0].PublicKeys.Values[0].Algorithm)
			},
			nil,
		},
		{
			"ShouldConfigureRegisteredRequestObjectAlgs",
			nil,
			[]schema.JWK{
				{KeyID: "test", Use: "", Algorithm: "", Key: keyECDSAP521.Public()},
			},
			nil,
			func(t *testing.T, config *schema.IdentityProvidersOpenIDConnect) {
				assert.Equal(t, oidc.KeyUseSignature, config.Clients[0].PublicKeys.Values[0].Use)
				assert.Equal(t, oidc.SigningAlgECDSAUsingP521AndSHA512, config.Clients[0].PublicKeys.Values[0].Algorithm)

				assert.Equal(t, []string{oidc.SigningAlgECDSAUsingP521AndSHA512}, config.Discovery.RequestObjectSigningAlgs)
			},
			nil,
		},
		{
			"ShouldOnlyAllowRequetsObjectSigningAlgsThatTheClientHasKeysFor",
			nil,
			[]schema.JWK{
				{KeyID: "test", Use: "", Algorithm: "", Key: keyECDSAP521.Public()},
			},
			func(config *schema.IdentityProvidersOpenIDConnect) {
				config.Clients[0].RequestObjectSigningAlg = oidc.SigningAlgRSAUsingSHA512
			},
			func(t *testing.T, config *schema.IdentityProvidersOpenIDConnect) {
				assert.Equal(t, oidc.KeyUseSignature, config.Clients[0].PublicKeys.Values[0].Use)
				assert.Equal(t, oidc.SigningAlgECDSAUsingP521AndSHA512, config.Clients[0].PublicKeys.Values[0].Algorithm)

				assert.Equal(t, []string{oidc.SigningAlgECDSAUsingP521AndSHA512}, config.Discovery.RequestObjectSigningAlgs)
			},
			[]string{
				"identity_providers: oidc: clients: client 'test': option 'request_object_signing_alg' must be one of 'ES512' configured in the client option 'public_keys'",
			},
		},
	}

	for _, tc := range testCases {
		t.Run(tc.name, func(t *testing.T) {
			config := &schema.IdentityProvidersOpenIDConnect{
				Clients: []schema.IdentityProvidersOpenIDConnectClient{
					{
						ID: "test",
						PublicKeys: schema.IdentityProvidersOpenIDConnectClientPublicKeys{
							URI:    tc.haveURI,
							Values: tc.haveJWKS,
						},
					},
				},
			}

			if tc.setup != nil {
				tc.setup(config)
			}

			val := schema.NewStructValidator()

			validateOIDCClientPublicKeys(0, config, val)

			if tc.expected != nil {
				tc.expected(t, config)
			}

			n := len(tc.errs)

			assert.Len(t, val.Warnings(), 0)

			theErrors := val.Errors()
			require.Len(t, theErrors, n)

			for i := 0; i < n; i++ {
				assert.EqualError(t, theErrors[i], tc.errs[i])
			}
		})
	}
}

func TestValidateOIDCIssuer(t *testing.T) {
	frankenchain := schema.NewX509CertificateChainFromCerts([]*x509.Certificate{certRSA2048.Leaf(), certRSA1024.Leaf()})
	frankenkey := &rsa.PrivateKey{}

	*frankenkey = *keyRSA2048

	frankenkey.PublicKey.N = nil

	testCases := []struct {
		name     string
<<<<<<< HEAD
		have     *schema.OpenIDConnect
		expected schema.OpenIDConnect
=======
		have     *schema.IdentityProvidersOpenIDConnect
		expected schema.IdentityProvidersOpenIDConnect
>>>>>>> 40026701
		errs     []string
	}{
		{
			"ShouldMapLegacyConfiguration",
<<<<<<< HEAD
			&schema.OpenIDConnect{
=======
			&schema.IdentityProvidersOpenIDConnect{
>>>>>>> 40026701
				IssuerPrivateKey: keyRSA2048,
			},
			schema.IdentityProvidersOpenIDConnect{
				IssuerPrivateKey: keyRSA2048,
				IssuerPrivateKeys: []schema.JWK{
					{KeyID: "1f8bfc", Key: keyRSA2048, Algorithm: oidc.SigningAlgRSAUsingSHA256, Use: oidc.KeyUseSignature},
				},
				Discovery: schema.IdentityProvidersOpenIDConnectDiscovery{
					DefaultKeyIDs:             map[string]string{oidc.SigningAlgRSAUsingSHA256: "1f8bfc"},
					ResponseObjectSigningAlgs: []string{oidc.SigningAlgRSAUsingSHA256},
				},
			},
			nil,
		},
		{
			"ShouldSetDefaultKeyValues",
<<<<<<< HEAD
			&schema.OpenIDConnect{
=======
			&schema.IdentityProvidersOpenIDConnect{
>>>>>>> 40026701
				IssuerPrivateKeys: []schema.JWK{
					{Key: keyRSA2048, CertificateChain: certRSA2048},
					{Key: keyECDSAP256, CertificateChain: certECDSAP256},
					{Key: keyECDSAP384, CertificateChain: certECDSAP384},
					{Key: keyECDSAP521, CertificateChain: certECDSAP521},
				},
			},
			schema.IdentityProvidersOpenIDConnect{
				IssuerPrivateKeys: []schema.JWK{
					{Key: keyRSA2048, CertificateChain: certRSA2048, Algorithm: oidc.SigningAlgRSAUsingSHA256, Use: oidc.KeyUseSignature, KeyID: "1f8bfc"},
					{Key: keyECDSAP256, CertificateChain: certECDSAP256, Algorithm: oidc.SigningAlgECDSAUsingP256AndSHA256, Use: oidc.KeyUseSignature, KeyID: "1e7788"},
					{Key: keyECDSAP384, CertificateChain: certECDSAP384, Algorithm: oidc.SigningAlgECDSAUsingP384AndSHA384, Use: oidc.KeyUseSignature, KeyID: "ba8508"},
					{Key: keyECDSAP521, CertificateChain: certECDSAP521, Algorithm: oidc.SigningAlgECDSAUsingP521AndSHA512, Use: oidc.KeyUseSignature, KeyID: "7ecbac"},
				},
				Discovery: schema.IdentityProvidersOpenIDConnectDiscovery{
					DefaultKeyIDs: map[string]string{
						oidc.SigningAlgRSAUsingSHA256:          "1f8bfc",
						oidc.SigningAlgECDSAUsingP256AndSHA256: "1e7788",
						oidc.SigningAlgECDSAUsingP384AndSHA384: "ba8508",
						oidc.SigningAlgECDSAUsingP521AndSHA512: "7ecbac",
					},
					ResponseObjectSigningAlgs: []string{oidc.SigningAlgRSAUsingSHA256, oidc.SigningAlgECDSAUsingP256AndSHA256, oidc.SigningAlgECDSAUsingP384AndSHA384, oidc.SigningAlgECDSAUsingP521AndSHA512},
				},
			},
			nil,
		},
		{
			"ShouldNotRaiseErrorsMultipleRSA256Keys",
<<<<<<< HEAD
			&schema.OpenIDConnect{
=======
			&schema.IdentityProvidersOpenIDConnect{
>>>>>>> 40026701
				IssuerPrivateKeys: []schema.JWK{
					{Key: keyRSA2048, CertificateChain: certRSA2048},
					{Key: keyRSA4096, CertificateChain: certRSA4096},
				},
			},
			schema.IdentityProvidersOpenIDConnect{
				IssuerPrivateKeys: []schema.JWK{
					{Key: keyRSA2048, CertificateChain: certRSA2048, Algorithm: oidc.SigningAlgRSAUsingSHA256, Use: oidc.KeyUseSignature, KeyID: "1f8bfc"},
					{Key: keyRSA4096, CertificateChain: certRSA4096, Algorithm: oidc.SigningAlgRSAUsingSHA256, Use: oidc.KeyUseSignature, KeyID: "bf1e10"},
				},
				Discovery: schema.IdentityProvidersOpenIDConnectDiscovery{
					DefaultKeyIDs:             map[string]string{oidc.SigningAlgRSAUsingSHA256: "1f8bfc"},
					ResponseObjectSigningAlgs: []string{oidc.SigningAlgRSAUsingSHA256},
				},
			},
			nil,
		},
		{
			"ShouldRaiseErrorsDuplicateRSA256Keys",
<<<<<<< HEAD
			&schema.OpenIDConnect{
=======
			&schema.IdentityProvidersOpenIDConnect{
>>>>>>> 40026701
				IssuerPrivateKeys: []schema.JWK{
					{Key: keyRSA4096, CertificateChain: certRSA4096, Algorithm: oidc.SigningAlgRSAUsingSHA512},
				},
			},
			schema.IdentityProvidersOpenIDConnect{
				IssuerPrivateKeys: []schema.JWK{
					{Key: keyRSA4096, CertificateChain: certRSA4096, Algorithm: oidc.SigningAlgRSAUsingSHA512, Use: oidc.KeyUseSignature, KeyID: "bf1e10"},
				},
				Discovery: schema.IdentityProvidersOpenIDConnectDiscovery{
					DefaultKeyIDs:             map[string]string{oidc.SigningAlgRSAUsingSHA512: "bf1e10"},
					ResponseObjectSigningAlgs: []string{oidc.SigningAlgRSAUsingSHA512},
				},
			},
			[]string{
				"identity_providers: oidc: issuer_private_keys: keys: must at least have one key supporting the 'RS256' algorithm but only has 'RS512'",
			},
		},
		{
			"ShouldRaiseErrorOnBadCurve",
<<<<<<< HEAD
			&schema.OpenIDConnect{
=======
			&schema.IdentityProvidersOpenIDConnect{
>>>>>>> 40026701
				IssuerPrivateKeys: []schema.JWK{
					{Key: keyRSA4096, CertificateChain: certRSA4096},
					{Key: keyECDSAP224, CertificateChain: certECDSAP224},
				},
			},
			schema.IdentityProvidersOpenIDConnect{
				IssuerPrivateKeys: []schema.JWK{
					{Key: keyRSA4096, CertificateChain: certRSA4096, Algorithm: oidc.SigningAlgRSAUsingSHA256, Use: oidc.KeyUseSignature, KeyID: "bf1e10"},
					{Key: keyECDSAP224, CertificateChain: certECDSAP224},
				},
				Discovery: schema.IdentityProvidersOpenIDConnectDiscovery{
					DefaultKeyIDs:             map[string]string{oidc.SigningAlgRSAUsingSHA256: "bf1e10"},
					ResponseObjectSigningAlgs: []string{oidc.SigningAlgRSAUsingSHA256},
				},
			},
			[]string{
				"identity_providers: oidc: issuer_private_keys: key #2: option 'key' failed to calculate thumbprint to configure key id value: square/go-jose: unsupported/unknown elliptic curve",
			},
		},
		{
			"ShouldRaiseErrorOnBadRSAKey",
<<<<<<< HEAD
			&schema.OpenIDConnect{
=======
			&schema.IdentityProvidersOpenIDConnect{
>>>>>>> 40026701
				IssuerPrivateKeys: []schema.JWK{
					{Key: keyRSA1024, CertificateChain: certRSA1024},
				},
			},
			schema.IdentityProvidersOpenIDConnect{
				IssuerPrivateKeys: []schema.JWK{
					{Key: keyRSA1024, CertificateChain: certRSA1024, Algorithm: oidc.SigningAlgRSAUsingSHA256, Use: oidc.KeyUseSignature, KeyID: "cf375e"},
				},
				Discovery: schema.IdentityProvidersOpenIDConnectDiscovery{
					DefaultKeyIDs:             map[string]string{oidc.SigningAlgRSAUsingSHA256: "cf375e"},
					ResponseObjectSigningAlgs: []string{oidc.SigningAlgRSAUsingSHA256},
				},
			},
			[]string{
				"identity_providers: oidc: issuer_private_keys: key #1 with key id 'cf375e': option 'key' is an RSA 1024 bit private key but it must at minimum be a RSA 2048 bit private key",
			},
		},
		{
			"ShouldRaiseErrorOnBadAlg",
<<<<<<< HEAD
			&schema.OpenIDConnect{
=======
			&schema.IdentityProvidersOpenIDConnect{
>>>>>>> 40026701
				IssuerPrivateKeys: []schema.JWK{
					{Key: keyRSA4096, CertificateChain: certRSA4096, Algorithm: "invalid"},
				},
			},
			schema.IdentityProvidersOpenIDConnect{
				IssuerPrivateKeys: []schema.JWK{
					{Key: keyRSA4096, CertificateChain: certRSA4096, Algorithm: "invalid", Use: oidc.KeyUseSignature, KeyID: "bf1e10"},
				},
				Discovery: schema.IdentityProvidersOpenIDConnectDiscovery{
					DefaultKeyIDs:             map[string]string{},
					ResponseObjectSigningAlgs: []string{"invalid"},
				},
			},
			[]string{
				"identity_providers: oidc: issuer_private_keys: key #1 with key id 'bf1e10': option 'algorithm' must be one of 'RS256', 'PS256', 'ES256', 'RS384', 'PS384', 'ES384', 'RS512', 'PS512', or 'ES512' but it's configured as 'invalid'",
				"identity_providers: oidc: issuer_private_keys: keys: must at least have one key supporting the 'RS256' algorithm but only has 'invalid'",
			},
		},
		{
			"ShouldRaiseErrorOnBadUse",
<<<<<<< HEAD
			&schema.OpenIDConnect{
=======
			&schema.IdentityProvidersOpenIDConnect{
>>>>>>> 40026701
				IssuerPrivateKeys: []schema.JWK{
					{Key: keyRSA4096, CertificateChain: certRSA4096, Use: "invalid"},
				},
			},
			schema.IdentityProvidersOpenIDConnect{
				IssuerPrivateKeys: []schema.JWK{
					{Key: keyRSA4096, CertificateChain: certRSA4096, Algorithm: oidc.SigningAlgRSAUsingSHA256, Use: "invalid", KeyID: "bf1e10"},
				},
				Discovery: schema.IdentityProvidersOpenIDConnectDiscovery{
					DefaultKeyIDs:             map[string]string{oidc.SigningAlgRSAUsingSHA256: "bf1e10"},
					ResponseObjectSigningAlgs: []string{oidc.SigningAlgRSAUsingSHA256},
				},
			},
			[]string{
				"identity_providers: oidc: issuer_private_keys: key #1 with key id 'bf1e10': option 'use' must be one of 'sig' but it's configured as 'invalid'",
			},
		},
		{
			"ShouldRaiseErrorOnBadKeyIDLength",
<<<<<<< HEAD
			&schema.OpenIDConnect{
=======
			&schema.IdentityProvidersOpenIDConnect{
>>>>>>> 40026701
				IssuerPrivateKeys: []schema.JWK{
					{Key: keyRSA4096, CertificateChain: certRSA4096, KeyID: "thisistoolongthisistoolongthisistoolongthisistoolongthisistoolongthisistoolongthisistoolongthisistoolongthisistoolong"},
				},
			},
			schema.IdentityProvidersOpenIDConnect{
				IssuerPrivateKeys: []schema.JWK{
					{Key: keyRSA4096, CertificateChain: certRSA4096, Algorithm: oidc.SigningAlgRSAUsingSHA256, Use: oidc.KeyUseSignature, KeyID: "thisistoolongthisistoolongthisistoolongthisistoolongthisistoolongthisistoolongthisistoolongthisistoolongthisistoolong"},
				},
				Discovery: schema.IdentityProvidersOpenIDConnectDiscovery{
					DefaultKeyIDs:             map[string]string{oidc.SigningAlgRSAUsingSHA256: "thisistoolongthisistoolongthisistoolongthisistoolongthisistoolongthisistoolongthisistoolongthisistoolongthisistoolong"},
					ResponseObjectSigningAlgs: []string{oidc.SigningAlgRSAUsingSHA256},
				},
			},
			[]string{
				"identity_providers: oidc: issuer_private_keys: key #1 with key id 'thisistoolongthisistoolongthisistoolongthisistoolongthisistoolongthisistoolongthisistoolongthisistoolongthisistoolong': option `key_id` must be 100 characters or less",
			},
		},
		{
			"ShouldRaiseErrorOnBadKeyIDCharacters",
<<<<<<< HEAD
			&schema.OpenIDConnect{
=======
			&schema.IdentityProvidersOpenIDConnect{
>>>>>>> 40026701
				IssuerPrivateKeys: []schema.JWK{
					{Key: keyRSA4096, CertificateChain: certRSA4096, KeyID: "x@x"},
					{Key: keyRSA4096, CertificateChain: certRSA4096, KeyID: "-xx"},
					{Key: keyRSA4096, CertificateChain: certRSA4096, KeyID: "xx."},
				},
			},
			schema.IdentityProvidersOpenIDConnect{
				IssuerPrivateKeys: []schema.JWK{
					{Key: keyRSA4096, CertificateChain: certRSA4096, Algorithm: oidc.SigningAlgRSAUsingSHA256, Use: oidc.KeyUseSignature, KeyID: "x@x"},
					{Key: keyRSA4096, CertificateChain: certRSA4096, Algorithm: oidc.SigningAlgRSAUsingSHA256, Use: oidc.KeyUseSignature, KeyID: "-xx"},
					{Key: keyRSA4096, CertificateChain: certRSA4096, Algorithm: oidc.SigningAlgRSAUsingSHA256, Use: oidc.KeyUseSignature, KeyID: "xx."},
				},
				Discovery: schema.IdentityProvidersOpenIDConnectDiscovery{
					DefaultKeyIDs:             map[string]string{oidc.SigningAlgRSAUsingSHA256: "x@x"},
					ResponseObjectSigningAlgs: []string{oidc.SigningAlgRSAUsingSHA256},
				},
			},
			[]string{
				"identity_providers: oidc: issuer_private_keys: key #1 with key id 'x@x': option 'key_id' must only contain RFC3986 unreserved characters and must only start and end with alphanumeric characters",
				"identity_providers: oidc: issuer_private_keys: key #2 with key id '-xx': option 'key_id' must only contain RFC3986 unreserved characters and must only start and end with alphanumeric characters",
				"identity_providers: oidc: issuer_private_keys: key #3 with key id 'xx.': option 'key_id' must only contain RFC3986 unreserved characters and must only start and end with alphanumeric characters",
			},
		},
		{
			"ShouldNotRaiseErrorOnGoodKeyIDCharacters",
<<<<<<< HEAD
			&schema.OpenIDConnect{
=======
			&schema.IdentityProvidersOpenIDConnect{
>>>>>>> 40026701
				IssuerPrivateKeys: []schema.JWK{
					{Key: keyRSA4096, CertificateChain: certRSA4096, KeyID: "x-x"},
					{Key: keyRSA4096, CertificateChain: certRSA4096, KeyID: "x"},
					{Key: keyRSA4096, CertificateChain: certRSA4096, KeyID: "xx"},
				},
			},
			schema.IdentityProvidersOpenIDConnect{
				IssuerPrivateKeys: []schema.JWK{
					{Key: keyRSA4096, CertificateChain: certRSA4096, Algorithm: oidc.SigningAlgRSAUsingSHA256, Use: oidc.KeyUseSignature, KeyID: "x-x"},
					{Key: keyRSA4096, CertificateChain: certRSA4096, Algorithm: oidc.SigningAlgRSAUsingSHA256, Use: oidc.KeyUseSignature, KeyID: "x"},
					{Key: keyRSA4096, CertificateChain: certRSA4096, Algorithm: oidc.SigningAlgRSAUsingSHA256, Use: oidc.KeyUseSignature, KeyID: "xx"},
				},
				Discovery: schema.IdentityProvidersOpenIDConnectDiscovery{
					DefaultKeyIDs:             map[string]string{oidc.SigningAlgRSAUsingSHA256: "x-x"},
					ResponseObjectSigningAlgs: []string{oidc.SigningAlgRSAUsingSHA256},
				},
			},
			nil,
		},
		{
			"ShouldRaiseErrorOnBadKeyIDDuplicates",
<<<<<<< HEAD
			&schema.OpenIDConnect{
=======
			&schema.IdentityProvidersOpenIDConnect{
>>>>>>> 40026701
				IssuerPrivateKeys: []schema.JWK{
					{Key: keyRSA4096, CertificateChain: certRSA4096, KeyID: "x"},
					{Key: keyRSA2048, CertificateChain: certRSA2048, Algorithm: oidc.SigningAlgRSAPSSUsingSHA256, KeyID: "x"},
				},
			},
			schema.IdentityProvidersOpenIDConnect{
				IssuerPrivateKeys: []schema.JWK{
					{Key: keyRSA4096, CertificateChain: certRSA4096, Algorithm: oidc.SigningAlgRSAUsingSHA256, Use: oidc.KeyUseSignature, KeyID: "x"},
					{Key: keyRSA2048, CertificateChain: certRSA2048, Algorithm: oidc.SigningAlgRSAPSSUsingSHA256, Use: oidc.KeyUseSignature, KeyID: "x"},
				},
				Discovery: schema.IdentityProvidersOpenIDConnectDiscovery{
					DefaultKeyIDs:             map[string]string{oidc.SigningAlgRSAUsingSHA256: "x", oidc.SigningAlgRSAPSSUsingSHA256: "x"},
					ResponseObjectSigningAlgs: []string{oidc.SigningAlgRSAUsingSHA256, oidc.SigningAlgRSAPSSUsingSHA256},
				},
			},
			[]string{
				"identity_providers: oidc: issuer_private_keys: key #2 with key id 'x': option 'key_id' must be unique",
			},
		},
		{
			"ShouldRaiseErrorOnEd25519Keys",
<<<<<<< HEAD
			&schema.OpenIDConnect{
=======
			&schema.IdentityProvidersOpenIDConnect{
>>>>>>> 40026701
				IssuerPrivateKeys: []schema.JWK{
					{Key: keyEd2519, CertificateChain: certEd15519},
				},
			},
			schema.IdentityProvidersOpenIDConnect{
				IssuerPrivateKeys: []schema.JWK{
					{Key: keyEd2519, CertificateChain: certEd15519, KeyID: "14dfd3"},
				},
				Discovery: schema.IdentityProvidersOpenIDConnectDiscovery{
					DefaultKeyIDs:             map[string]string{},
					ResponseObjectSigningAlgs: []string(nil),
				},
			},
			[]string{
				"identity_providers: oidc: issuer_private_keys: key #1 with key id '14dfd3': option 'key' must be a RSA private key or ECDSA private key but it's type is ed25519.PrivateKey",
			},
		},
		{
			"ShouldRaiseErrorOnCertificateAsKey",
<<<<<<< HEAD
			&schema.OpenIDConnect{
=======
			&schema.IdentityProvidersOpenIDConnect{
>>>>>>> 40026701
				IssuerPrivateKeys: []schema.JWK{
					{Key: publicRSA2048Pair},
				},
			},
			schema.IdentityProvidersOpenIDConnect{
				IssuerPrivateKeys: []schema.JWK{
					{Key: publicRSA2048Pair, Algorithm: oidc.SigningAlgRSAUsingSHA256, Use: oidc.KeyUseSignature, KeyID: "9a0e71"},
				},
				Discovery: schema.IdentityProvidersOpenIDConnectDiscovery{
					DefaultKeyIDs:             map[string]string{oidc.SigningAlgRSAUsingSHA256: "9a0e71"},
					ResponseObjectSigningAlgs: []string{oidc.SigningAlgRSAUsingSHA256},
				},
			},
			[]string{
				"identity_providers: oidc: issuer_private_keys: key #1 with key id '9a0e71': option 'key' must be a RSA private key or ECDSA private key but it's type is *rsa.PublicKey",
			},
		},
		{
			"ShouldRaiseErrorOnInvalidChain",
<<<<<<< HEAD
			&schema.OpenIDConnect{
=======
			&schema.IdentityProvidersOpenIDConnect{
>>>>>>> 40026701
				IssuerPrivateKeys: []schema.JWK{
					{Key: keyRSA2048, CertificateChain: frankenchain},
				},
			},
			schema.IdentityProvidersOpenIDConnect{
				IssuerPrivateKeys: []schema.JWK{
					{Key: keyRSA2048, CertificateChain: frankenchain, Algorithm: oidc.SigningAlgRSAUsingSHA256, Use: oidc.KeyUseSignature, KeyID: "1f8bfc"},
				},
				Discovery: schema.IdentityProvidersOpenIDConnectDiscovery{
					DefaultKeyIDs:             map[string]string{oidc.SigningAlgRSAUsingSHA256: "1f8bfc"},
					ResponseObjectSigningAlgs: []string{oidc.SigningAlgRSAUsingSHA256},
				},
			},
			[]string{
				"identity_providers: oidc: issuer_private_keys: key #1 with key id '1f8bfc': option 'certificate_chain' produced an error during validation of the chain: certificate #1 in chain is not signed properly by certificate #2 in chain: x509: invalid signature: parent certificate cannot sign this kind of certificate",
			},
		},
		{
			"ShouldRaiseErrorOnInvalidPrivateKeyN",
<<<<<<< HEAD
			&schema.OpenIDConnect{
=======
			&schema.IdentityProvidersOpenIDConnect{
>>>>>>> 40026701
				IssuerPrivateKeys: []schema.JWK{
					{Key: frankenkey},
				},
			},
			schema.IdentityProvidersOpenIDConnect{
				IssuerPrivateKeys: []schema.JWK{
					{Key: frankenkey},
				},
				Discovery: schema.IdentityProvidersOpenIDConnectDiscovery{
					DefaultKeyIDs:             map[string]string{},
					ResponseObjectSigningAlgs: []string(nil),
				},
			},
			[]string{
				"identity_providers: oidc: issuer_private_keys: key #1: option 'key' must be a valid private key but the provided data is malformed as it's missing the public key bits",
			},
		},
		{
			"ShouldRaiseErrorOnCertForKey",
<<<<<<< HEAD
			&schema.OpenIDConnect{
=======
			&schema.IdentityProvidersOpenIDConnect{
>>>>>>> 40026701
				IssuerPrivateKeys: []schema.JWK{
					{Key: certRSA2048},
				},
			},
			schema.IdentityProvidersOpenIDConnect{
				IssuerPrivateKeys: []schema.JWK{
					{Key: certRSA2048},
				},
				Discovery: schema.IdentityProvidersOpenIDConnectDiscovery{
					DefaultKeyIDs:             map[string]string{},
					ResponseObjectSigningAlgs: []string(nil),
				},
			},
			[]string{
				"identity_providers: oidc: issuer_private_keys: key #1 with key id '': option 'key' failed to get key properties: the key type 'schema.X509CertificateChain' is unknown or not valid for the configuration",
			},
		},
	}

	var n int

	for _, tc := range testCases {
		t.Run(tc.name, func(t *testing.T) {
			val := schema.NewStructValidator()

			validateOIDCIssuer(tc.have, val)

			assert.Equal(t, tc.expected.Discovery.DefaultKeyIDs, tc.have.Discovery.DefaultKeyIDs)
			assert.Equal(t, tc.expected.Discovery.ResponseObjectSigningAlgs, tc.have.Discovery.ResponseObjectSigningAlgs)
			assert.Equal(t, tc.expected.IssuerPrivateKey, tc.have.IssuerPrivateKey)
			assert.Equal(t, tc.expected.IssuerCertificateChain, tc.have.IssuerCertificateChain)

			n = len(tc.expected.IssuerPrivateKeys)

			require.Len(t, tc.have.IssuerPrivateKeys, n)

			for i := 0; i < n; i++ {
				t.Run(fmt.Sprintf("Key%d", i), func(t *testing.T) {
					assert.Equal(t, tc.expected.IssuerPrivateKeys[i].Algorithm, tc.have.IssuerPrivateKeys[i].Algorithm)
					assert.Equal(t, tc.expected.IssuerPrivateKeys[i].Use, tc.have.IssuerPrivateKeys[i].Use)
					assert.Equal(t, tc.expected.IssuerPrivateKeys[i].KeyID, tc.have.IssuerPrivateKeys[i].KeyID)
					assert.Equal(t, tc.expected.IssuerPrivateKeys[i].Key, tc.have.IssuerPrivateKeys[i].Key)
					assert.Equal(t, tc.expected.IssuerPrivateKeys[i].CertificateChain, tc.have.IssuerPrivateKeys[i].CertificateChain)
				})
			}

			n = len(tc.errs)

			require.Len(t, val.Errors(), n)

			for i := 0; i < n; i++ {
				assert.EqualError(t, val.Errors()[i], tc.errs[i])
			}
		})
	}
}

func TestValidateLifespans(t *testing.T) {
	testCases := []struct {
		name     string
<<<<<<< HEAD
		have     *schema.OpenIDConnect
=======
		have     *schema.IdentityProvidersOpenIDConnect
>>>>>>> 40026701
		expected []string
		errors   []string
	}{
		{
			"ShouldHandleNone",
<<<<<<< HEAD
			&schema.OpenIDConnect{},
=======
			&schema.IdentityProvidersOpenIDConnect{},
>>>>>>> 40026701
			nil,
			nil,
		},
		{
			"ShouldHandleCustom",
<<<<<<< HEAD
			&schema.OpenIDConnect{
				Lifespans: schema.OpenIDConnectLifespans{
					Custom: map[string]schema.OpenIDConnectLifespan{
=======
			&schema.IdentityProvidersOpenIDConnect{
				Lifespans: schema.IdentityProvidersOpenIDConnectLifespans{
					Custom: map[string]schema.IdentityProvidersOpenIDConnectLifespan{
>>>>>>> 40026701
						"custom": {},
					},
				},
			},
			[]string{"custom"},
			nil,
		},
	}

	for _, tc := range testCases {
		t.Run(tc.name, func(t *testing.T) {
			val := schema.NewStructValidator()

			validateOIDCLifespans(tc.have, val)

			assert.Equal(t, tc.expected, tc.have.Discovery.Lifespans)
			require.Len(t, val.Errors(), len(tc.errors))

			for i, err := range tc.errors {
				t.Run(fmt.Sprintf("Error%d", i+1), func(t *testing.T) {
					assert.EqualError(t, val.Errors()[i], err)
				})
			}
		})
	}
}

func TestValidateOIDCAuthorizationPolicies(t *testing.T) {
	testCases := []struct {
		name     string
<<<<<<< HEAD
		have     *schema.OpenIDConnect
		expected []string
		expectf  func(t *testing.T, actual *schema.OpenIDConnect)
=======
		have     *schema.IdentityProvidersOpenIDConnect
		expected []string
		expectf  func(t *testing.T, actual *schema.IdentityProvidersOpenIDConnect)
>>>>>>> 40026701
		errors   []string
	}{
		{
			"ShouldIncludeDefaults",
<<<<<<< HEAD
			&schema.OpenIDConnect{},
=======
			&schema.IdentityProvidersOpenIDConnect{},
>>>>>>> 40026701
			[]string{"one_factor", "two_factor"},
			nil,
			nil,
		},
		{
			"ShouldErrorOnInvalidPoliciesNoRules",
<<<<<<< HEAD
			&schema.OpenIDConnect{
				AuthorizationPolicies: map[string]schema.OpenIDConnectPolicy{
=======
			&schema.IdentityProvidersOpenIDConnect{
				AuthorizationPolicies: map[string]schema.IdentityProvidersOpenIDConnectPolicy{
>>>>>>> 40026701
					"example": {
						DefaultPolicy: "two_factor",
					},
				},
			},
			[]string{"one_factor", "two_factor", "example"},
			nil,
			[]string{
				"identity_providers: oidc: authorization_policies: policy 'example': option 'rules' is required",
			},
		},
		{
			"ShouldIncludeValidPolicies",
<<<<<<< HEAD
			&schema.OpenIDConnect{
				AuthorizationPolicies: map[string]schema.OpenIDConnectPolicy{
					"example": {
						DefaultPolicy: "two_factor",
						Rules: []schema.OpenIDConnectPolicyRule{
=======
			&schema.IdentityProvidersOpenIDConnect{
				AuthorizationPolicies: map[string]schema.IdentityProvidersOpenIDConnectPolicy{
					"example": {
						DefaultPolicy: "two_factor",
						Rules: []schema.IdentityProvidersOpenIDConnectPolicyRule{
>>>>>>> 40026701
							{
								Policy: "deny",
								Subjects: [][]string{
									{"user:john"},
								},
							},
						},
					},
				},
			},
			[]string{"one_factor", "two_factor", "example"},
			nil,
			nil,
		},
		{
			"ShouldSetDefaultPoliciesAndErrorOnSubject",
<<<<<<< HEAD
			&schema.OpenIDConnect{
				AuthorizationPolicies: map[string]schema.OpenIDConnectPolicy{
					"example": {
						DefaultPolicy: "",
						Rules: []schema.OpenIDConnectPolicyRule{
=======
			&schema.IdentityProvidersOpenIDConnect{
				AuthorizationPolicies: map[string]schema.IdentityProvidersOpenIDConnectPolicy{
					"example": {
						DefaultPolicy: "",
						Rules: []schema.IdentityProvidersOpenIDConnectPolicyRule{
>>>>>>> 40026701
							{
								Policy: "",
							},
						},
					},
					"": {
						DefaultPolicy: "two_factor",
<<<<<<< HEAD
						Rules: []schema.OpenIDConnectPolicyRule{
=======
						Rules: []schema.IdentityProvidersOpenIDConnectPolicyRule{
>>>>>>> 40026701
							{
								Policy: "two_factor",
								Subjects: [][]string{
									{"user:john"},
								},
							},
						},
					},
					"two_factor": {
						DefaultPolicy: "two_factor",
<<<<<<< HEAD
						Rules: []schema.OpenIDConnectPolicyRule{
=======
						Rules: []schema.IdentityProvidersOpenIDConnectPolicyRule{
>>>>>>> 40026701
							{
								Policy: "two_factor",
								Subjects: [][]string{
									{"user:john"},
								},
							},
						},
					},
				},
			},
			[]string{"one_factor", "two_factor", "example"},
<<<<<<< HEAD
			func(t *testing.T, actual *schema.OpenIDConnect) {
=======
			func(t *testing.T, actual *schema.IdentityProvidersOpenIDConnect) {
>>>>>>> 40026701
				assert.Equal(t, "two_factor", actual.AuthorizationPolicies["example"].DefaultPolicy)
				assert.Equal(t, "two_factor", actual.AuthorizationPolicies["example"].Rules[0].Policy)
			},
			[]string{
				"identity_providers: oidc: authorization_policies: authorization policies must have a name but one with a blank name exists",
				"identity_providers: oidc: authorization_policies: policy 'example': rules: rule #1: option 'subject' is required",
				"identity_providers: oidc: authorization_policies: policy 'two_factor': option 'name' must not be one of 'one_factor', 'two_factor', and 'deny' but it's configured as 'two_factor'",
			},
		},
		{
			"ShouldErrorBadPolicyValues",
<<<<<<< HEAD
			&schema.OpenIDConnect{
				AuthorizationPolicies: map[string]schema.OpenIDConnectPolicy{
					"example": {
						DefaultPolicy: "abc",
						Rules: []schema.OpenIDConnectPolicyRule{
=======
			&schema.IdentityProvidersOpenIDConnect{
				AuthorizationPolicies: map[string]schema.IdentityProvidersOpenIDConnectPolicy{
					"example": {
						DefaultPolicy: "abc",
						Rules: []schema.IdentityProvidersOpenIDConnectPolicyRule{
>>>>>>> 40026701
							{
								Policy: "xyz",
								Subjects: [][]string{
									{"user:john"},
								},
							},
						},
					},
				},
			},
			[]string{"one_factor", "two_factor", "example"},
			nil,
			[]string{
				"identity_providers: oidc: authorization_policies: policy 'example': option 'default_policy' must be one of 'one_factor', 'two_factor', and 'deny' but it's configured as 'abc'",
				"identity_providers: oidc: authorization_policies: policy 'example': rules: rule #1: option 'policy' must be one of 'one_factor', 'two_factor', and 'deny' but it's configured as 'xyz'",
			},
		},
	}

	for _, tc := range testCases {
		t.Run(tc.name, func(t *testing.T) {
			val := schema.NewStructValidator()

			validateOIDCAuthorizationPolicies(tc.have, val)

			assert.Equal(t, tc.expected, tc.have.Discovery.AuthorizationPolicies)

			errs := val.Errors()
			sort.Sort(utils.ErrSliceSortAlphabetical(errs))

			require.Len(t, val.Errors(), len(tc.errors))

			for i, err := range tc.errors {
				t.Run(fmt.Sprintf("Error%d", i+1), func(t *testing.T) {
					assert.EqualError(t, errs[i], err)
				})
			}

			if tc.expectf != nil {
				tc.expectf(t, tc.have)
			}
		})
	}
}

func MustDecodeSecret(value string) *schema.PasswordDigest {
	if secret, err := schema.DecodePasswordDigest(value); err != nil {
		panic(err)
	} else {
		return secret
	}
}

func MustLoadCrypto(alg, mod, ext string, extra ...string) any {
	fparts := []string{alg, mod}
	if len(extra) != 0 {
		fparts = append(fparts, extra...)
	}

	var (
		data    []byte
		decoded any
		err     error
	)

	if data, err = os.ReadFile(fmt.Sprintf(pathCrypto, strings.Join(fparts, "_"), ext)); err != nil {
		panic(err)
	}

	if decoded, err = utils.ParseX509FromPEMRecursive(data); err != nil {
		panic(err)
	}

	return decoded
}

func MustLoadCertificateChain(alg, op string) schema.X509CertificateChain {
	decoded := MustLoadCrypto(alg, op, "crt")

	switch cert := decoded.(type) {
	case *x509.Certificate:
		return schema.NewX509CertificateChainFromCerts([]*x509.Certificate{cert})
	case []*x509.Certificate:
		return schema.NewX509CertificateChainFromCerts(cert)
	default:
		panic(fmt.Errorf("the key was not a *x509.Certificate or []*x509.Certificate, it's a %T", cert))
	}
}

func MustLoadEd15519PrivateKey(curve string, extra ...string) ed25519.PrivateKey {
	decoded := MustLoadCrypto("ED25519", curve, "pem", extra...)

	key, ok := decoded.(ed25519.PrivateKey)
	if !ok {
		panic(fmt.Errorf("the key was not a ed25519.PrivateKey, it's a %T", key))
	}

	return key
}

func MustLoadECDSAPrivateKey(curve string, extra ...string) *ecdsa.PrivateKey {
	decoded := MustLoadCrypto("ECDSA", curve, "pem", extra...)

	key, ok := decoded.(*ecdsa.PrivateKey)
	if !ok {
		panic(fmt.Errorf("the key was not a *ecdsa.PrivateKey, it's a %T", key))
	}

	return key
}

func MustLoadRSAPublicKey(bits string, extra ...string) *rsa.PublicKey {
	decoded := MustLoadCrypto("RSA", bits, "pem", extra...)

	key, ok := decoded.(*rsa.PublicKey)
	if !ok {
		panic(fmt.Errorf("the key was not a *rsa.PublicKey, it's a %T", key))
	}

	return key
}

func MustLoadRSAPrivateKey(bits string, extra ...string) *rsa.PrivateKey {
	decoded := MustLoadCrypto("RSA", bits, "pem", extra...)

	key, ok := decoded.(*rsa.PrivateKey)
	if !ok {
		panic(fmt.Errorf("the key was not a *rsa.PrivateKey, it's a %T", key))
	}

	return key
}

const (
	pathCrypto = "../test_resources/crypto/%s.%s"
)

var (
	tOpenIDConnectPBKDF2ClientSecret, tOpenIDConnectPlainTextClientSecret *schema.PasswordDigest

	// Standard RSA key pair.
	publicRSA2048Pair  *rsa.PublicKey
	privateRSA2048Pair *rsa.PrivateKey

	// Standard RSA key / certificate pairs.
	keyRSA1024, keyRSA2048, keyRSA2048PKCS8, keyRSA4096 *rsa.PrivateKey
	certRSA1024, certRSA2048, certRSA4096               schema.X509CertificateChain

	// Standard ECDSA key / certificate pairs.
	keyECDSAP224, keyECDSAP256, keyECDSAP384, keyECDSAP521     *ecdsa.PrivateKey
	certECDSAP224, certECDSAP256, certECDSAP384, certECDSAP521 schema.X509CertificateChain

	// Standard ECDSA key / certificate pairs.
	keyECDSAP256PKCS8, keyECDSAP384PKCS8, keyECDSAP521PKCS8                        *ecdsa.PrivateKey
	certECDSAP224PKCS8, certECDSAP256PKCS8, certECDSAP384PKCS8, certECDSAP521PKCS8 schema.X509CertificateChain //nolint:unused

	// Ed15519 key / certificate pair.
	keyEd2519   ed25519.PrivateKey
	certEd15519 schema.X509CertificateChain
)

func init() {
	tOpenIDConnectPBKDF2ClientSecret = MustDecodeSecret("$pbkdf2-sha512$310000$c8p78n7pUMln0jzvd4aK4Q$JNRBzwAo0ek5qKn50cFzzvE9RXV88h1wJn5KGiHrD0YKtZaR/nCb2CJPOsKaPK0hjf.9yHxzQGZziziccp6Yng")
	tOpenIDConnectPlainTextClientSecret = MustDecodeSecret("$plaintext$example")

	publicRSA2048Pair = MustLoadRSAPublicKey("2048", "PAIR", "PUBLIC")
	privateRSA2048Pair = MustLoadRSAPrivateKey("2048", "PAIR", "PRIVATE")

	keyRSA1024 = MustLoadRSAPrivateKey("1024")
	keyRSA2048 = MustLoadRSAPrivateKey("2048")
	keyRSA4096 = MustLoadRSAPrivateKey("4096")
	keyECDSAP224 = MustLoadECDSAPrivateKey("P224")
	keyECDSAP256 = MustLoadECDSAPrivateKey("P256")
	keyECDSAP384 = MustLoadECDSAPrivateKey("P384")
	keyECDSAP521 = MustLoadECDSAPrivateKey("P521")
	keyEd2519 = MustLoadEd15519PrivateKey("PKCS8")

	keyRSA2048PKCS8 = MustLoadRSAPrivateKey("2048", "PKCS8")
	keyECDSAP256PKCS8 = MustLoadECDSAPrivateKey("P256", "PKCS8")
	keyECDSAP384PKCS8 = MustLoadECDSAPrivateKey("P384", "PKCS8")
	keyECDSAP521PKCS8 = MustLoadECDSAPrivateKey("P521", "PKCS8")

	certRSA1024 = MustLoadCertificateChain("RSA", "1024")
	certRSA2048 = MustLoadCertificateChain("RSA", "2048")
	certRSA4096 = MustLoadCertificateChain("RSA", "4096")
	certECDSAP224 = MustLoadCertificateChain("ECDSA", "P224")
	certECDSAP256 = MustLoadCertificateChain("ECDSA", "P256")
	certECDSAP384 = MustLoadCertificateChain("ECDSA", "P384")
	certECDSAP521 = MustLoadCertificateChain("ECDSA", "P521")
	certEd15519 = MustLoadCertificateChain("ED25519", "PKCS8")
}<|MERGE_RESOLUTION|>--- conflicted
+++ resolved
@@ -1639,11 +1639,7 @@
 		{
 			"ShouldSetDefaultResponseSigningAlg",
 			nil,
-<<<<<<< HEAD
-			func(t *testing.T, have *schema.OpenIDConnect) {
-=======
 			func(t *testing.T, have *schema.IdentityProvidersOpenIDConnect) {
->>>>>>> 40026701
 				assert.Equal(t, oidc.SigningAlgNone, have.Clients[0].IntrospectionSignedResponseAlg)
 				assert.Equal(t, oidc.SigningAlgNone, have.Clients[0].UserinfoSignedResponseAlg)
 				assert.Equal(t, oidc.SigningAlgRSAUsingSHA256, have.Clients[0].IDTokenSignedResponseAlg)
@@ -1665,11 +1661,7 @@
 		},
 		{
 			"ShouldConfigureKID",
-<<<<<<< HEAD
-			func(have *schema.OpenIDConnect) {
-=======
-			func(have *schema.IdentityProvidersOpenIDConnect) {
->>>>>>> 40026701
+			func(have *schema.IdentityProvidersOpenIDConnect) {
 				have.IssuerPrivateKeys = []schema.JWK{
 					{
 						KeyID:     "idES512",
@@ -1693,10 +1685,6 @@
 
 				have.Discovery.ResponseObjectSigningAlgs = []string{oidc.SigningAlgRSAUsingSHA384, oidc.SigningAlgRSAUsingSHA512, oidc.SigningAlgECDSAUsingP521AndSHA512}
 				have.Discovery.ResponseObjectSigningKeyIDs = []string{"id" + oidc.SigningAlgRSAUsingSHA384, "id" + oidc.SigningAlgRSAUsingSHA512, "id" + oidc.SigningAlgECDSAUsingP521AndSHA512}
-<<<<<<< HEAD
-			},
-			func(t *testing.T, have *schema.OpenIDConnect) {
-=======
 			},
 			func(t *testing.T, have *schema.IdentityProvidersOpenIDConnect) {
 				assert.Equal(t, oidc.SigningAlgRSAUsingSHA384, have.Clients[0].IntrospectionSignedResponseAlg)
@@ -1754,7 +1742,6 @@
 				have.Discovery.ResponseObjectSigningKeyIDs = []string{"id" + oidc.SigningAlgRSAUsingSHA384, "id" + oidc.SigningAlgRSAUsingSHA512, "id" + oidc.SigningAlgECDSAUsingP521AndSHA512}
 			},
 			func(t *testing.T, have *schema.IdentityProvidersOpenIDConnect) {
->>>>>>> 40026701
 				assert.Equal(t, oidc.SigningAlgRSAUsingSHA384, have.Clients[0].IntrospectionSignedResponseAlg)
 				assert.Equal(t, oidc.SigningAlgRSAUsingSHA512, have.Clients[0].UserinfoSignedResponseAlg)
 				assert.Equal(t, oidc.SigningAlgECDSAUsingP521AndSHA512, have.Clients[0].IDTokenSignedResponseAlg)
@@ -1783,12 +1770,6 @@
 			nil,
 		},
 		{
-<<<<<<< HEAD
-			"ShouldConfigureAlg",
-			func(have *schema.OpenIDConnect) {
-				have.IssuerPrivateKeys = []schema.JWK{
-					{
-=======
 			"ShouldSetDefaultAlgKID",
 			func(have *schema.IdentityProvidersOpenIDConnect) {
 				have.IssuerPrivateKeys = []schema.JWK{
@@ -1797,7 +1778,6 @@
 						Algorithm: oidc.SigningAlgRSAUsingSHA256,
 					},
 					{
->>>>>>> 40026701
 						KeyID:     "idES512",
 						Algorithm: oidc.SigningAlgECDSAUsingP521AndSHA512,
 					},
@@ -1811,110 +1791,73 @@
 					},
 				}
 
-<<<<<<< HEAD
-				have.Clients[0].IntrospectionSignedResponseKeyID = "id" + oidc.SigningAlgRSAUsingSHA384
-				have.Clients[0].UserinfoSignedResponseKeyID = "id" + oidc.SigningAlgRSAUsingSHA512
-				have.Clients[0].IDTokenSignedResponseKeyID = "id" + oidc.SigningAlgECDSAUsingP521AndSHA512
-				have.Clients[0].AccessTokenSignedResponseKeyID = "id" + oidc.SigningAlgECDSAUsingP521AndSHA512
-				have.Clients[0].AuthorizationSignedResponseKeyID = "id" + oidc.SigningAlgECDSAUsingP521AndSHA512
-
 				have.Discovery.ResponseObjectSigningAlgs = []string{oidc.SigningAlgRSAUsingSHA384, oidc.SigningAlgRSAUsingSHA512, oidc.SigningAlgECDSAUsingP521AndSHA512}
-				have.Discovery.ResponseObjectSigningKeyIDs = []string{"id" + oidc.SigningAlgRSAUsingSHA384, "id" + oidc.SigningAlgRSAUsingSHA512, "id" + oidc.SigningAlgECDSAUsingP521AndSHA512}
-			},
-			func(t *testing.T, have *schema.OpenIDConnect) {
+				have.Discovery.ResponseObjectSigningKeyIDs = []string{"id" + oidc.SigningAlgRSAUsingSHA256, "id" + oidc.SigningAlgRSAUsingSHA384, "id" + oidc.SigningAlgRSAUsingSHA512, "id" + oidc.SigningAlgECDSAUsingP521AndSHA512}
+			},
+			func(t *testing.T, have *schema.IdentityProvidersOpenIDConnect) {
+				assert.Equal(t, oidc.SigningAlgNone, have.Clients[0].IntrospectionSignedResponseAlg)
+				assert.Equal(t, oidc.SigningAlgNone, have.Clients[0].UserinfoSignedResponseAlg)
+				assert.Equal(t, oidc.SigningAlgRSAUsingSHA256, have.Clients[0].IDTokenSignedResponseAlg)
+				assert.Equal(t, oidc.SigningAlgNone, have.Clients[0].AccessTokenSignedResponseAlg)
+				assert.Equal(t, oidc.SigningAlgNone, have.Clients[0].AuthorizationSignedResponseAlg)
+
+				assert.Equal(t, "", have.Clients[0].IntrospectionSignedResponseKeyID)
+				assert.Equal(t, "", have.Clients[0].UserinfoSignedResponseKeyID)
+				assert.Equal(t, "idRS256", have.Clients[0].IDTokenSignedResponseKeyID)
+				assert.Equal(t, "", have.Clients[0].AccessTokenSignedResponseKeyID)
+				assert.Equal(t, "", have.Clients[0].AuthorizationSignedResponseKeyID)
+			},
+			tcv{
+				nil,
+				nil,
+				nil,
+				nil,
+			},
+			tcv{
+				[]string{oidc.ScopeOpenID, oidc.ScopeGroups, oidc.ScopeProfile, oidc.ScopeEmail},
+				[]string{oidc.ResponseTypeAuthorizationCodeFlow},
+				[]string{oidc.ResponseModeFormPost, oidc.ResponseModeQuery},
+				[]string{oidc.GrantTypeAuthorizationCode},
+			},
+			nil,
+			nil,
+		},
+		{
+			"ShouldNotOverrideResponseSigningAlg",
+			func(have *schema.IdentityProvidersOpenIDConnect) {
+				have.Clients[0].IntrospectionSignedResponseAlg = oidc.SigningAlgRSAUsingSHA384
+				have.Clients[0].UserinfoSignedResponseAlg = oidc.SigningAlgRSAUsingSHA512
+				have.Clients[0].IDTokenSignedResponseAlg = oidc.SigningAlgECDSAUsingP521AndSHA512
+				have.Clients[0].AccessTokenSignedResponseAlg = oidc.SigningAlgECDSAUsingP521AndSHA512
+				have.Clients[0].AuthorizationSignedResponseAlg = oidc.SigningAlgECDSAUsingP521AndSHA512
+
+				have.Discovery.ResponseObjectSigningAlgs = []string{oidc.SigningAlgRSAUsingSHA384, oidc.SigningAlgRSAUsingSHA512, oidc.SigningAlgECDSAUsingP521AndSHA512}
+			},
+			func(t *testing.T, have *schema.IdentityProvidersOpenIDConnect) {
 				assert.Equal(t, oidc.SigningAlgRSAUsingSHA384, have.Clients[0].IntrospectionSignedResponseAlg)
 				assert.Equal(t, oidc.SigningAlgRSAUsingSHA512, have.Clients[0].UserinfoSignedResponseAlg)
 				assert.Equal(t, oidc.SigningAlgECDSAUsingP521AndSHA512, have.Clients[0].IDTokenSignedResponseAlg)
 				assert.Equal(t, oidc.SigningAlgECDSAUsingP521AndSHA512, have.Clients[0].AccessTokenSignedResponseAlg)
 				assert.Equal(t, oidc.SigningAlgECDSAUsingP521AndSHA512, have.Clients[0].AuthorizationSignedResponseAlg)
-
-				assert.Equal(t, "id"+oidc.SigningAlgRSAUsingSHA384, have.Clients[0].IntrospectionSignedResponseKeyID)
-				assert.Equal(t, "id"+oidc.SigningAlgRSAUsingSHA512, have.Clients[0].UserinfoSignedResponseKeyID)
-				assert.Equal(t, "id"+oidc.SigningAlgECDSAUsingP521AndSHA512, have.Clients[0].IDTokenSignedResponseKeyID)
-				assert.Equal(t, "id"+oidc.SigningAlgECDSAUsingP521AndSHA512, have.Clients[0].AccessTokenSignedResponseKeyID)
-				assert.Equal(t, "id"+oidc.SigningAlgECDSAUsingP521AndSHA512, have.Clients[0].AuthorizationSignedResponseKeyID)
-			},
-			tcv{
-				nil,
-				nil,
-				nil,
-				nil,
-			},
-			tcv{
-				[]string{oidc.ScopeOpenID, oidc.ScopeGroups, oidc.ScopeProfile, oidc.ScopeEmail},
-				[]string{oidc.ResponseTypeAuthorizationCodeFlow},
-				[]string{oidc.ResponseModeFormPost, oidc.ResponseModeQuery},
-				[]string{oidc.GrantTypeAuthorizationCode},
-			},
-			nil,
-			nil,
-		},
-		{
-			"ShouldSetDefaultAlgKID",
-			func(have *schema.OpenIDConnect) {
-				have.IssuerPrivateKeys = []schema.JWK{
-					{
-						KeyID:     "idRS256",
-						Algorithm: oidc.SigningAlgRSAUsingSHA256,
-					},
-					{
-						KeyID:     "idES512",
-						Algorithm: oidc.SigningAlgECDSAUsingP521AndSHA512,
-					},
-					{
-						KeyID:     "idRS384",
-						Algorithm: oidc.SigningAlgRSAUsingSHA384,
-					},
-					{
-						KeyID:     "idRS512",
-						Algorithm: oidc.SigningAlgRSAUsingSHA512,
-					},
-				}
-
-				have.Discovery.ResponseObjectSigningAlgs = []string{oidc.SigningAlgRSAUsingSHA384, oidc.SigningAlgRSAUsingSHA512, oidc.SigningAlgECDSAUsingP521AndSHA512}
-				have.Discovery.ResponseObjectSigningKeyIDs = []string{"id" + oidc.SigningAlgRSAUsingSHA256, "id" + oidc.SigningAlgRSAUsingSHA384, "id" + oidc.SigningAlgRSAUsingSHA512, "id" + oidc.SigningAlgECDSAUsingP521AndSHA512}
-			},
-			func(t *testing.T, have *schema.OpenIDConnect) {
-=======
-				have.Discovery.ResponseObjectSigningAlgs = []string{oidc.SigningAlgRSAUsingSHA384, oidc.SigningAlgRSAUsingSHA512, oidc.SigningAlgECDSAUsingP521AndSHA512}
-				have.Discovery.ResponseObjectSigningKeyIDs = []string{"id" + oidc.SigningAlgRSAUsingSHA256, "id" + oidc.SigningAlgRSAUsingSHA384, "id" + oidc.SigningAlgRSAUsingSHA512, "id" + oidc.SigningAlgECDSAUsingP521AndSHA512}
-			},
-			func(t *testing.T, have *schema.IdentityProvidersOpenIDConnect) {
->>>>>>> 40026701
-				assert.Equal(t, oidc.SigningAlgNone, have.Clients[0].IntrospectionSignedResponseAlg)
-				assert.Equal(t, oidc.SigningAlgNone, have.Clients[0].UserinfoSignedResponseAlg)
-				assert.Equal(t, oidc.SigningAlgRSAUsingSHA256, have.Clients[0].IDTokenSignedResponseAlg)
-				assert.Equal(t, oidc.SigningAlgNone, have.Clients[0].AccessTokenSignedResponseAlg)
-				assert.Equal(t, oidc.SigningAlgNone, have.Clients[0].AuthorizationSignedResponseAlg)
-
-				assert.Equal(t, "", have.Clients[0].IntrospectionSignedResponseKeyID)
-				assert.Equal(t, "", have.Clients[0].UserinfoSignedResponseKeyID)
-				assert.Equal(t, "idRS256", have.Clients[0].IDTokenSignedResponseKeyID)
-				assert.Equal(t, "", have.Clients[0].AccessTokenSignedResponseKeyID)
-				assert.Equal(t, "", have.Clients[0].AuthorizationSignedResponseKeyID)
-			},
-			tcv{
-				nil,
-				nil,
-				nil,
-				nil,
-			},
-			tcv{
-				[]string{oidc.ScopeOpenID, oidc.ScopeGroups, oidc.ScopeProfile, oidc.ScopeEmail},
-				[]string{oidc.ResponseTypeAuthorizationCodeFlow},
-				[]string{oidc.ResponseModeFormPost, oidc.ResponseModeQuery},
-				[]string{oidc.GrantTypeAuthorizationCode},
-			},
-			nil,
-			nil,
-		},
-		{
-			"ShouldNotOverrideResponseSigningAlg",
-<<<<<<< HEAD
-			func(have *schema.OpenIDConnect) {
-=======
-			func(have *schema.IdentityProvidersOpenIDConnect) {
->>>>>>> 40026701
+			},
+			tcv{
+				nil,
+				nil,
+				nil,
+				nil,
+			},
+			tcv{
+				[]string{oidc.ScopeOpenID, oidc.ScopeGroups, oidc.ScopeProfile, oidc.ScopeEmail},
+				[]string{oidc.ResponseTypeAuthorizationCodeFlow},
+				[]string{oidc.ResponseModeFormPost, oidc.ResponseModeQuery},
+				[]string{oidc.GrantTypeAuthorizationCode},
+			},
+			nil,
+			nil,
+		},
+		{
+			"ShouldConfigureKeyIDFromAlg",
+			func(have *schema.IdentityProvidersOpenIDConnect) {
 				have.Clients[0].IntrospectionSignedResponseAlg = oidc.SigningAlgRSAUsingSHA384
 				have.Clients[0].UserinfoSignedResponseAlg = oidc.SigningAlgRSAUsingSHA512
 				have.Clients[0].IDTokenSignedResponseAlg = oidc.SigningAlgECDSAUsingP521AndSHA512
@@ -1923,52 +1866,7 @@
 
 				have.Discovery.ResponseObjectSigningAlgs = []string{oidc.SigningAlgRSAUsingSHA384, oidc.SigningAlgRSAUsingSHA512, oidc.SigningAlgECDSAUsingP521AndSHA512}
 			},
-<<<<<<< HEAD
-			func(t *testing.T, have *schema.OpenIDConnect) {
-=======
 			func(t *testing.T, have *schema.IdentityProvidersOpenIDConnect) {
->>>>>>> 40026701
-				assert.Equal(t, oidc.SigningAlgRSAUsingSHA384, have.Clients[0].IntrospectionSignedResponseAlg)
-				assert.Equal(t, oidc.SigningAlgRSAUsingSHA512, have.Clients[0].UserinfoSignedResponseAlg)
-				assert.Equal(t, oidc.SigningAlgECDSAUsingP521AndSHA512, have.Clients[0].IDTokenSignedResponseAlg)
-				assert.Equal(t, oidc.SigningAlgECDSAUsingP521AndSHA512, have.Clients[0].AccessTokenSignedResponseAlg)
-				assert.Equal(t, oidc.SigningAlgECDSAUsingP521AndSHA512, have.Clients[0].AuthorizationSignedResponseAlg)
-			},
-			tcv{
-				nil,
-				nil,
-				nil,
-				nil,
-			},
-			tcv{
-				[]string{oidc.ScopeOpenID, oidc.ScopeGroups, oidc.ScopeProfile, oidc.ScopeEmail},
-				[]string{oidc.ResponseTypeAuthorizationCodeFlow},
-				[]string{oidc.ResponseModeFormPost, oidc.ResponseModeQuery},
-				[]string{oidc.GrantTypeAuthorizationCode},
-			},
-			nil,
-			nil,
-		},
-		{
-			"ShouldConfigureKeyIDFromAlg",
-<<<<<<< HEAD
-			func(have *schema.OpenIDConnect) {
-=======
-			func(have *schema.IdentityProvidersOpenIDConnect) {
->>>>>>> 40026701
-				have.Clients[0].IntrospectionSignedResponseAlg = oidc.SigningAlgRSAUsingSHA384
-				have.Clients[0].UserinfoSignedResponseAlg = oidc.SigningAlgRSAUsingSHA512
-				have.Clients[0].IDTokenSignedResponseAlg = oidc.SigningAlgECDSAUsingP521AndSHA512
-				have.Clients[0].AccessTokenSignedResponseAlg = oidc.SigningAlgECDSAUsingP521AndSHA512
-				have.Clients[0].AuthorizationSignedResponseAlg = oidc.SigningAlgECDSAUsingP521AndSHA512
-
-				have.Discovery.ResponseObjectSigningAlgs = []string{oidc.SigningAlgRSAUsingSHA384, oidc.SigningAlgRSAUsingSHA512, oidc.SigningAlgECDSAUsingP521AndSHA512}
-			},
-<<<<<<< HEAD
-			func(t *testing.T, have *schema.OpenIDConnect) {
-=======
-			func(t *testing.T, have *schema.IdentityProvidersOpenIDConnect) {
->>>>>>> 40026701
 				assert.Equal(t, oidc.SigningAlgRSAUsingSHA384, have.Clients[0].IntrospectionSignedResponseAlg)
 				assert.Equal(t, oidc.SigningAlgRSAUsingSHA512, have.Clients[0].UserinfoSignedResponseAlg)
 				assert.Equal(t, oidc.SigningAlgECDSAUsingP521AndSHA512, have.Clients[0].IDTokenSignedResponseAlg)
@@ -1993,11 +1891,7 @@
 		},
 		{
 			"ShouldConfigureKeyIDFromAlg",
-<<<<<<< HEAD
-			func(have *schema.OpenIDConnect) {
-=======
-			func(have *schema.IdentityProvidersOpenIDConnect) {
->>>>>>> 40026701
+			func(have *schema.IdentityProvidersOpenIDConnect) {
 				have.Clients[0].IntrospectionSignedResponseAlg = oidc.SigningAlgRSAUsingSHA384
 				have.Clients[0].UserinfoSignedResponseAlg = oidc.SigningAlgRSAUsingSHA512
 				have.Clients[0].IDTokenSignedResponseAlg = oidc.SigningAlgECDSAUsingP521AndSHA512
@@ -2005,11 +1899,7 @@
 
 				have.Discovery.ResponseObjectSigningAlgs = []string{oidc.SigningAlgRSAUsingSHA384, oidc.SigningAlgRSAUsingSHA512, oidc.SigningAlgECDSAUsingP521AndSHA512}
 			},
-<<<<<<< HEAD
-			func(t *testing.T, have *schema.OpenIDConnect) {
-=======
 			func(t *testing.T, have *schema.IdentityProvidersOpenIDConnect) {
->>>>>>> 40026701
 				assert.Equal(t, oidc.SigningAlgRSAUsingSHA384, have.Clients[0].IntrospectionSignedResponseAlg)
 				assert.Equal(t, oidc.SigningAlgRSAUsingSHA512, have.Clients[0].UserinfoSignedResponseAlg)
 				assert.Equal(t, oidc.SigningAlgECDSAUsingP521AndSHA512, have.Clients[0].IDTokenSignedResponseAlg)
@@ -2032,17 +1922,10 @@
 		},
 		{
 			"ShouldRaiseErrorOnInvalidLifespanNone",
-<<<<<<< HEAD
-			func(have *schema.OpenIDConnect) {
+			func(have *schema.IdentityProvidersOpenIDConnect) {
 				have.Clients[0].Lifespan = rs256
 			},
-			func(t *testing.T, have *schema.OpenIDConnect) {
-=======
-			func(have *schema.IdentityProvidersOpenIDConnect) {
-				have.Clients[0].Lifespan = rs256
-			},
 			func(t *testing.T, have *schema.IdentityProvidersOpenIDConnect) {
->>>>>>> 40026701
 				assert.Equal(t, rs256, have.Clients[0].Lifespan)
 			},
 			tcv{
@@ -2064,12 +1947,11 @@
 		},
 		{
 			name: "ShouldRaiseErrorOnInvalidLifespan",
-<<<<<<< HEAD
-			setup: func(have *schema.OpenIDConnect) {
+			setup: func(have *schema.IdentityProvidersOpenIDConnect) {
 				have.Clients[0].Lifespan = rs256
 				have.Discovery.Lifespans = []string{"example"}
 			},
-			validate: func(t *testing.T, have *schema.OpenIDConnect) {
+			validate: func(t *testing.T, have *schema.IdentityProvidersOpenIDConnect) {
 				assert.Equal(t, rs256, have.Clients[0].Lifespan)
 			},
 			have: tcv{
@@ -2090,49 +1972,14 @@
 		},
 		{
 			"ShouldRaiseErrorOnInvalidResponseSigningAlg",
-			func(have *schema.OpenIDConnect) {
+			func(have *schema.IdentityProvidersOpenIDConnect) {
 				have.Clients[0].AuthorizationSignedResponseAlg = rs256
 				have.Clients[0].IntrospectionSignedResponseAlg = rs256
 				have.Clients[0].IDTokenSignedResponseAlg = rs256
 				have.Clients[0].UserinfoSignedResponseAlg = rs256
 				have.Clients[0].AccessTokenSignedResponseAlg = rs256
 			},
-			func(t *testing.T, have *schema.OpenIDConnect) {
-=======
-			setup: func(have *schema.IdentityProvidersOpenIDConnect) {
-				have.Clients[0].Lifespan = rs256
-				have.Discovery.Lifespans = []string{"example"}
-			},
-			validate: func(t *testing.T, have *schema.IdentityProvidersOpenIDConnect) {
-				assert.Equal(t, rs256, have.Clients[0].Lifespan)
-			},
-			have: tcv{
-				nil,
-				nil,
-				nil,
-				nil,
-			},
-			expected: tcv{
-				[]string{oidc.ScopeOpenID, oidc.ScopeGroups, oidc.ScopeProfile, oidc.ScopeEmail},
-				[]string{oidc.ResponseTypeAuthorizationCodeFlow},
-				[]string{oidc.ResponseModeFormPost, oidc.ResponseModeQuery},
-				[]string{oidc.GrantTypeAuthorizationCode},
-			},
-			errs: []string{
-				"identity_providers: oidc: clients: client 'test': option 'lifespan' must be one of 'example' but it's configured as 'rs256'",
-			},
-		},
-		{
-			"ShouldRaiseErrorOnInvalidResponseSigningAlg",
-			func(have *schema.IdentityProvidersOpenIDConnect) {
-				have.Clients[0].AuthorizationSignedResponseAlg = rs256
-				have.Clients[0].IntrospectionSignedResponseAlg = rs256
-				have.Clients[0].IDTokenSignedResponseAlg = rs256
-				have.Clients[0].UserinfoSignedResponseAlg = rs256
-				have.Clients[0].AccessTokenSignedResponseAlg = rs256
-			},
 			func(t *testing.T, have *schema.IdentityProvidersOpenIDConnect) {
->>>>>>> 40026701
 				assert.Equal(t, rs256, have.Clients[0].IntrospectionSignedResponseAlg)
 				assert.Equal(t, rs256, have.Clients[0].AuthorizationSignedResponseAlg)
 				assert.Equal(t, rs256, have.Clients[0].IDTokenSignedResponseAlg)
@@ -2331,11 +2178,7 @@
 		},
 		{
 			"ShouldRaiseErrorOnTokenEndpointClientAuthMethodPrivateKeyJWTMustSetKnownAlg",
-<<<<<<< HEAD
-			func(have *schema.OpenIDConnect) {
-=======
-			func(have *schema.IdentityProvidersOpenIDConnect) {
->>>>>>> 40026701
+			func(have *schema.IdentityProvidersOpenIDConnect) {
 				have.Clients[0].TokenEndpointAuthMethod = oidc.ClientAuthMethodPrivateKeyJWT
 				have.Clients[0].TokenEndpointAuthSigningAlg = "nope"
 				have.Clients[0].Secret = nil
@@ -2361,11 +2204,7 @@
 		},
 		{
 			"ShouldRaiseErrorOnTokenEndpointClientAuthMethodPrivateKeyJWTMustSetRegisteredAlg",
-<<<<<<< HEAD
-			func(have *schema.OpenIDConnect) {
-=======
-			func(have *schema.IdentityProvidersOpenIDConnect) {
->>>>>>> 40026701
+			func(have *schema.IdentityProvidersOpenIDConnect) {
 				have.Clients[0].TokenEndpointAuthMethod = oidc.ClientAuthMethodPrivateKeyJWT
 				have.Clients[0].TokenEndpointAuthSigningAlg = oidc.SigningAlgECDSAUsingP384AndSHA384
 				have.Clients[0].Secret = nil
@@ -2397,11 +2236,7 @@
 		},
 		{
 			"ShouldRaiseErrorOnTokenEndpointClientAuthMethodPrivateKeyJWTMustHavePublicKeys",
-<<<<<<< HEAD
-			func(have *schema.OpenIDConnect) {
-=======
-			func(have *schema.IdentityProvidersOpenIDConnect) {
->>>>>>> 40026701
+			func(have *schema.IdentityProvidersOpenIDConnect) {
 				have.Clients[0].TokenEndpointAuthMethod = oidc.ClientAuthMethodPrivateKeyJWT
 				have.Clients[0].TokenEndpointAuthSigningAlg = oidc.SigningAlgECDSAUsingP384AndSHA384
 				have.Clients[0].Secret = nil
@@ -2518,11 +2353,7 @@
 		},
 		{
 			"ShouldSetValidDefaultKeyID",
-<<<<<<< HEAD
-			func(have *schema.OpenIDConnect) {
-=======
-			func(have *schema.IdentityProvidersOpenIDConnect) {
->>>>>>> 40026701
+			func(have *schema.IdentityProvidersOpenIDConnect) {
 				have.Clients[0].AuthorizationSignedResponseKeyID = abcabc123
 				have.Clients[0].IDTokenSignedResponseKeyID = abcabc123
 				have.Clients[0].UserinfoSignedResponseKeyID = abc123abc
@@ -2548,11 +2379,7 @@
 		},
 		{
 			"ShouldRaiseErrorOnInvalidKeyID",
-<<<<<<< HEAD
-			func(have *schema.OpenIDConnect) {
-=======
-			func(have *schema.IdentityProvidersOpenIDConnect) {
->>>>>>> 40026701
+			func(have *schema.IdentityProvidersOpenIDConnect) {
 				have.Clients[0].AuthorizationSignedResponseKeyID = "01"
 				have.Clients[0].IDTokenSignedResponseKeyID = "ab"
 				have.Clients[0].UserinfoSignedResponseKeyID = "cd"
@@ -2560,11 +2387,7 @@
 				have.Clients[0].AccessTokenSignedResponseKeyID = "gh"
 				have.Discovery.ResponseObjectSigningKeyIDs = []string{"abc123xyz"}
 			},
-<<<<<<< HEAD
-			func(t *testing.T, have *schema.OpenIDConnect) {
-=======
 			func(t *testing.T, have *schema.IdentityProvidersOpenIDConnect) {
->>>>>>> 40026701
 				assert.Equal(t, "ef", have.Clients[0].IntrospectionSignedResponseKeyID)
 				assert.Equal(t, "01", have.Clients[0].AuthorizationSignedResponseKeyID)
 				assert.Equal(t, "ab", have.Clients[0].IDTokenSignedResponseKeyID)
@@ -3115,22 +2938,13 @@
 
 	testCases := []struct {
 		name     string
-<<<<<<< HEAD
-		have     *schema.OpenIDConnect
-		expected schema.OpenIDConnect
-=======
 		have     *schema.IdentityProvidersOpenIDConnect
 		expected schema.IdentityProvidersOpenIDConnect
->>>>>>> 40026701
 		errs     []string
 	}{
 		{
 			"ShouldMapLegacyConfiguration",
-<<<<<<< HEAD
-			&schema.OpenIDConnect{
-=======
 			&schema.IdentityProvidersOpenIDConnect{
->>>>>>> 40026701
 				IssuerPrivateKey: keyRSA2048,
 			},
 			schema.IdentityProvidersOpenIDConnect{
@@ -3147,11 +2961,7 @@
 		},
 		{
 			"ShouldSetDefaultKeyValues",
-<<<<<<< HEAD
-			&schema.OpenIDConnect{
-=======
 			&schema.IdentityProvidersOpenIDConnect{
->>>>>>> 40026701
 				IssuerPrivateKeys: []schema.JWK{
 					{Key: keyRSA2048, CertificateChain: certRSA2048},
 					{Key: keyECDSAP256, CertificateChain: certECDSAP256},
@@ -3180,11 +2990,7 @@
 		},
 		{
 			"ShouldNotRaiseErrorsMultipleRSA256Keys",
-<<<<<<< HEAD
-			&schema.OpenIDConnect{
-=======
 			&schema.IdentityProvidersOpenIDConnect{
->>>>>>> 40026701
 				IssuerPrivateKeys: []schema.JWK{
 					{Key: keyRSA2048, CertificateChain: certRSA2048},
 					{Key: keyRSA4096, CertificateChain: certRSA4096},
@@ -3204,11 +3010,7 @@
 		},
 		{
 			"ShouldRaiseErrorsDuplicateRSA256Keys",
-<<<<<<< HEAD
-			&schema.OpenIDConnect{
-=======
 			&schema.IdentityProvidersOpenIDConnect{
->>>>>>> 40026701
 				IssuerPrivateKeys: []schema.JWK{
 					{Key: keyRSA4096, CertificateChain: certRSA4096, Algorithm: oidc.SigningAlgRSAUsingSHA512},
 				},
@@ -3228,11 +3030,7 @@
 		},
 		{
 			"ShouldRaiseErrorOnBadCurve",
-<<<<<<< HEAD
-			&schema.OpenIDConnect{
-=======
 			&schema.IdentityProvidersOpenIDConnect{
->>>>>>> 40026701
 				IssuerPrivateKeys: []schema.JWK{
 					{Key: keyRSA4096, CertificateChain: certRSA4096},
 					{Key: keyECDSAP224, CertificateChain: certECDSAP224},
@@ -3254,11 +3052,7 @@
 		},
 		{
 			"ShouldRaiseErrorOnBadRSAKey",
-<<<<<<< HEAD
-			&schema.OpenIDConnect{
-=======
 			&schema.IdentityProvidersOpenIDConnect{
->>>>>>> 40026701
 				IssuerPrivateKeys: []schema.JWK{
 					{Key: keyRSA1024, CertificateChain: certRSA1024},
 				},
@@ -3278,11 +3072,7 @@
 		},
 		{
 			"ShouldRaiseErrorOnBadAlg",
-<<<<<<< HEAD
-			&schema.OpenIDConnect{
-=======
 			&schema.IdentityProvidersOpenIDConnect{
->>>>>>> 40026701
 				IssuerPrivateKeys: []schema.JWK{
 					{Key: keyRSA4096, CertificateChain: certRSA4096, Algorithm: "invalid"},
 				},
@@ -3303,11 +3093,7 @@
 		},
 		{
 			"ShouldRaiseErrorOnBadUse",
-<<<<<<< HEAD
-			&schema.OpenIDConnect{
-=======
 			&schema.IdentityProvidersOpenIDConnect{
->>>>>>> 40026701
 				IssuerPrivateKeys: []schema.JWK{
 					{Key: keyRSA4096, CertificateChain: certRSA4096, Use: "invalid"},
 				},
@@ -3327,11 +3113,7 @@
 		},
 		{
 			"ShouldRaiseErrorOnBadKeyIDLength",
-<<<<<<< HEAD
-			&schema.OpenIDConnect{
-=======
 			&schema.IdentityProvidersOpenIDConnect{
->>>>>>> 40026701
 				IssuerPrivateKeys: []schema.JWK{
 					{Key: keyRSA4096, CertificateChain: certRSA4096, KeyID: "thisistoolongthisistoolongthisistoolongthisistoolongthisistoolongthisistoolongthisistoolongthisistoolongthisistoolong"},
 				},
@@ -3351,11 +3133,7 @@
 		},
 		{
 			"ShouldRaiseErrorOnBadKeyIDCharacters",
-<<<<<<< HEAD
-			&schema.OpenIDConnect{
-=======
 			&schema.IdentityProvidersOpenIDConnect{
->>>>>>> 40026701
 				IssuerPrivateKeys: []schema.JWK{
 					{Key: keyRSA4096, CertificateChain: certRSA4096, KeyID: "x@x"},
 					{Key: keyRSA4096, CertificateChain: certRSA4096, KeyID: "-xx"},
@@ -3381,11 +3159,7 @@
 		},
 		{
 			"ShouldNotRaiseErrorOnGoodKeyIDCharacters",
-<<<<<<< HEAD
-			&schema.OpenIDConnect{
-=======
 			&schema.IdentityProvidersOpenIDConnect{
->>>>>>> 40026701
 				IssuerPrivateKeys: []schema.JWK{
 					{Key: keyRSA4096, CertificateChain: certRSA4096, KeyID: "x-x"},
 					{Key: keyRSA4096, CertificateChain: certRSA4096, KeyID: "x"},
@@ -3407,11 +3181,7 @@
 		},
 		{
 			"ShouldRaiseErrorOnBadKeyIDDuplicates",
-<<<<<<< HEAD
-			&schema.OpenIDConnect{
-=======
 			&schema.IdentityProvidersOpenIDConnect{
->>>>>>> 40026701
 				IssuerPrivateKeys: []schema.JWK{
 					{Key: keyRSA4096, CertificateChain: certRSA4096, KeyID: "x"},
 					{Key: keyRSA2048, CertificateChain: certRSA2048, Algorithm: oidc.SigningAlgRSAPSSUsingSHA256, KeyID: "x"},
@@ -3433,11 +3203,7 @@
 		},
 		{
 			"ShouldRaiseErrorOnEd25519Keys",
-<<<<<<< HEAD
-			&schema.OpenIDConnect{
-=======
 			&schema.IdentityProvidersOpenIDConnect{
->>>>>>> 40026701
 				IssuerPrivateKeys: []schema.JWK{
 					{Key: keyEd2519, CertificateChain: certEd15519},
 				},
@@ -3457,11 +3223,7 @@
 		},
 		{
 			"ShouldRaiseErrorOnCertificateAsKey",
-<<<<<<< HEAD
-			&schema.OpenIDConnect{
-=======
 			&schema.IdentityProvidersOpenIDConnect{
->>>>>>> 40026701
 				IssuerPrivateKeys: []schema.JWK{
 					{Key: publicRSA2048Pair},
 				},
@@ -3481,11 +3243,7 @@
 		},
 		{
 			"ShouldRaiseErrorOnInvalidChain",
-<<<<<<< HEAD
-			&schema.OpenIDConnect{
-=======
 			&schema.IdentityProvidersOpenIDConnect{
->>>>>>> 40026701
 				IssuerPrivateKeys: []schema.JWK{
 					{Key: keyRSA2048, CertificateChain: frankenchain},
 				},
@@ -3505,11 +3263,7 @@
 		},
 		{
 			"ShouldRaiseErrorOnInvalidPrivateKeyN",
-<<<<<<< HEAD
-			&schema.OpenIDConnect{
-=======
 			&schema.IdentityProvidersOpenIDConnect{
->>>>>>> 40026701
 				IssuerPrivateKeys: []schema.JWK{
 					{Key: frankenkey},
 				},
@@ -3529,11 +3283,7 @@
 		},
 		{
 			"ShouldRaiseErrorOnCertForKey",
-<<<<<<< HEAD
-			&schema.OpenIDConnect{
-=======
 			&schema.IdentityProvidersOpenIDConnect{
->>>>>>> 40026701
 				IssuerPrivateKeys: []schema.JWK{
 					{Key: certRSA2048},
 				},
@@ -3594,35 +3344,21 @@
 func TestValidateLifespans(t *testing.T) {
 	testCases := []struct {
 		name     string
-<<<<<<< HEAD
-		have     *schema.OpenIDConnect
-=======
 		have     *schema.IdentityProvidersOpenIDConnect
->>>>>>> 40026701
 		expected []string
 		errors   []string
 	}{
 		{
 			"ShouldHandleNone",
-<<<<<<< HEAD
-			&schema.OpenIDConnect{},
-=======
 			&schema.IdentityProvidersOpenIDConnect{},
->>>>>>> 40026701
 			nil,
 			nil,
 		},
 		{
 			"ShouldHandleCustom",
-<<<<<<< HEAD
-			&schema.OpenIDConnect{
-				Lifespans: schema.OpenIDConnectLifespans{
-					Custom: map[string]schema.OpenIDConnectLifespan{
-=======
 			&schema.IdentityProvidersOpenIDConnect{
 				Lifespans: schema.IdentityProvidersOpenIDConnectLifespans{
 					Custom: map[string]schema.IdentityProvidersOpenIDConnectLifespan{
->>>>>>> 40026701
 						"custom": {},
 					},
 				},
@@ -3653,37 +3389,22 @@
 func TestValidateOIDCAuthorizationPolicies(t *testing.T) {
 	testCases := []struct {
 		name     string
-<<<<<<< HEAD
-		have     *schema.OpenIDConnect
-		expected []string
-		expectf  func(t *testing.T, actual *schema.OpenIDConnect)
-=======
 		have     *schema.IdentityProvidersOpenIDConnect
 		expected []string
 		expectf  func(t *testing.T, actual *schema.IdentityProvidersOpenIDConnect)
->>>>>>> 40026701
 		errors   []string
 	}{
 		{
 			"ShouldIncludeDefaults",
-<<<<<<< HEAD
-			&schema.OpenIDConnect{},
-=======
 			&schema.IdentityProvidersOpenIDConnect{},
->>>>>>> 40026701
 			[]string{"one_factor", "two_factor"},
 			nil,
 			nil,
 		},
 		{
 			"ShouldErrorOnInvalidPoliciesNoRules",
-<<<<<<< HEAD
-			&schema.OpenIDConnect{
-				AuthorizationPolicies: map[string]schema.OpenIDConnectPolicy{
-=======
 			&schema.IdentityProvidersOpenIDConnect{
 				AuthorizationPolicies: map[string]schema.IdentityProvidersOpenIDConnectPolicy{
->>>>>>> 40026701
 					"example": {
 						DefaultPolicy: "two_factor",
 					},
@@ -3697,19 +3418,11 @@
 		},
 		{
 			"ShouldIncludeValidPolicies",
-<<<<<<< HEAD
-			&schema.OpenIDConnect{
-				AuthorizationPolicies: map[string]schema.OpenIDConnectPolicy{
-					"example": {
-						DefaultPolicy: "two_factor",
-						Rules: []schema.OpenIDConnectPolicyRule{
-=======
 			&schema.IdentityProvidersOpenIDConnect{
 				AuthorizationPolicies: map[string]schema.IdentityProvidersOpenIDConnectPolicy{
 					"example": {
 						DefaultPolicy: "two_factor",
 						Rules: []schema.IdentityProvidersOpenIDConnectPolicyRule{
->>>>>>> 40026701
 							{
 								Policy: "deny",
 								Subjects: [][]string{
@@ -3726,19 +3439,11 @@
 		},
 		{
 			"ShouldSetDefaultPoliciesAndErrorOnSubject",
-<<<<<<< HEAD
-			&schema.OpenIDConnect{
-				AuthorizationPolicies: map[string]schema.OpenIDConnectPolicy{
-					"example": {
-						DefaultPolicy: "",
-						Rules: []schema.OpenIDConnectPolicyRule{
-=======
 			&schema.IdentityProvidersOpenIDConnect{
 				AuthorizationPolicies: map[string]schema.IdentityProvidersOpenIDConnectPolicy{
 					"example": {
 						DefaultPolicy: "",
 						Rules: []schema.IdentityProvidersOpenIDConnectPolicyRule{
->>>>>>> 40026701
 							{
 								Policy: "",
 							},
@@ -3746,11 +3451,7 @@
 					},
 					"": {
 						DefaultPolicy: "two_factor",
-<<<<<<< HEAD
-						Rules: []schema.OpenIDConnectPolicyRule{
-=======
 						Rules: []schema.IdentityProvidersOpenIDConnectPolicyRule{
->>>>>>> 40026701
 							{
 								Policy: "two_factor",
 								Subjects: [][]string{
@@ -3761,11 +3462,7 @@
 					},
 					"two_factor": {
 						DefaultPolicy: "two_factor",
-<<<<<<< HEAD
-						Rules: []schema.OpenIDConnectPolicyRule{
-=======
 						Rules: []schema.IdentityProvidersOpenIDConnectPolicyRule{
->>>>>>> 40026701
 							{
 								Policy: "two_factor",
 								Subjects: [][]string{
@@ -3777,11 +3474,7 @@
 				},
 			},
 			[]string{"one_factor", "two_factor", "example"},
-<<<<<<< HEAD
-			func(t *testing.T, actual *schema.OpenIDConnect) {
-=======
 			func(t *testing.T, actual *schema.IdentityProvidersOpenIDConnect) {
->>>>>>> 40026701
 				assert.Equal(t, "two_factor", actual.AuthorizationPolicies["example"].DefaultPolicy)
 				assert.Equal(t, "two_factor", actual.AuthorizationPolicies["example"].Rules[0].Policy)
 			},
@@ -3793,19 +3486,11 @@
 		},
 		{
 			"ShouldErrorBadPolicyValues",
-<<<<<<< HEAD
-			&schema.OpenIDConnect{
-				AuthorizationPolicies: map[string]schema.OpenIDConnectPolicy{
-					"example": {
-						DefaultPolicy: "abc",
-						Rules: []schema.OpenIDConnectPolicyRule{
-=======
 			&schema.IdentityProvidersOpenIDConnect{
 				AuthorizationPolicies: map[string]schema.IdentityProvidersOpenIDConnectPolicy{
 					"example": {
 						DefaultPolicy: "abc",
 						Rules: []schema.IdentityProvidersOpenIDConnectPolicyRule{
->>>>>>> 40026701
 							{
 								Policy: "xyz",
 								Subjects: [][]string{
