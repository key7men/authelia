package middlewares

import (
	"encoding/json"
	"errors"
	"fmt"
	"net/mail"
	"path"
	"time"

	"github.com/golang-jwt/jwt/v5"
	"github.com/google/uuid"

	"github.com/authelia/authelia/v4/internal/model"
	"github.com/authelia/authelia/v4/internal/templates"
)

// IdentityVerificationStart the handler for initiating the identity validation process.
func IdentityVerificationStart(args IdentityVerificationStartArgs, delayFunc TimingAttackDelayFunc) RequestHandler {
	if args.IdentityRetrieverFunc == nil {
		panic(fmt.Errorf("Identity verification requires an identity retriever"))
	}

	return func(ctx *AutheliaCtx) {
		requestTime := time.Now()
		success := false

		if delayFunc != nil {
			defer delayFunc(ctx, requestTime, &success)
		}

		identity, err := args.IdentityRetrieverFunc(ctx)
		if err != nil {
			// In that case we reply ok to avoid user enumeration.
			ctx.Logger.Error(err)
			ctx.ReplyOK()

			return
		}

		var jti uuid.UUID

		if jti, err = uuid.NewRandom(); err != nil {
			ctx.Error(err, messageOperationFailed)
			return
		}

		verification := model.NewIdentityVerification(jti, identity.Username, args.ActionClaim, ctx.RemoteIP())

		// Create the claim with the action to sign it.
		claims := verification.ToIdentityVerificationClaim()

		token := jwt.NewWithClaims(jwt.SigningMethodHS256, claims)

		signedToken, err := token.SignedString([]byte(ctx.Configuration.JWTSecret))
		if err != nil {
			ctx.Error(err, messageOperationFailed)
			return
		}

		if err = ctx.Providers.StorageProvider.SaveIdentityVerification(ctx, verification); err != nil {
			ctx.Error(err, messageOperationFailed)
			return
		}

		linkURL := ctx.RootURL()

		query := linkURL.Query()

		query.Set(queryArgToken, signedToken)

		linkURL.Path = path.Join(linkURL.Path, args.TargetEndpoint)
		linkURL.RawQuery = query.Encode()

		data := templates.EmailIdentityVerificationValues{
			Title:       args.MailTitle,
			LinkURL:     linkURL.String(),
			LinkText:    args.MailButtonContent,
			DisplayName: identity.DisplayName,
			RemoteIP:    ctx.RemoteIP().String(),
		}

		ctx.Logger.Debugf("Sending an email to user %s (%s) to confirm identity for registering a device.",
			identity.Username, identity.Email)

		recipient := mail.Address{Name: identity.DisplayName, Address: identity.Email}

		if err = ctx.Providers.Notifier.Send(ctx, recipient, args.MailTitle, ctx.Providers.Templates.GetIdentityVerificationEmailTemplate(), data); err != nil {
			ctx.Error(err, messageOperationFailed)
			return
		}

		success = true

		ctx.ReplyOK()
	}
}

<<<<<<< HEAD
func identityVerificationValidateToken(ctx *AutheliaCtx) (*jwt.Token, error) {
	var bodyJSON IdentityVerificationFinishBody
=======
// IdentityVerificationFinish the middleware for finishing the identity validation process.
//
//nolint:gocyclo
func IdentityVerificationFinish(args IdentityVerificationFinishArgs, next func(ctx *AutheliaCtx, username string)) RequestHandler {
	return func(ctx *AutheliaCtx) {
		var finishBody IdentityVerificationFinishBody
>>>>>>> 895cdc28

	err := json.Unmarshal(ctx.PostBody(), &bodyJSON)

	if err != nil {
		ctx.Error(err, messageOperationFailed)
		return nil, err
	}

	if bodyJSON.Token == "" {
		ctx.Error(fmt.Errorf("No token provided"), messageOperationFailed)
		return nil, err
	}

	token, err := jwt.ParseWithClaims(bodyJSON.Token, &model.IdentityVerificationClaim{},
		func(token *jwt.Token) (any, error) {
			return []byte(ctx.Configuration.JWTSecret), nil
		})

	if err != nil {
		if ve, ok := err.(*jwt.ValidationError); ok {
			switch {
			case ve.Errors&jwt.ValidationErrorMalformed != 0:
				ctx.Error(fmt.Errorf("Cannot parse token"), messageOperationFailed)
				return nil, err
			case ve.Errors&(jwt.ValidationErrorExpired|jwt.ValidationErrorNotValidYet) != 0:
				// Token is either expired or not active yet.
				ctx.Error(fmt.Errorf("Token expired"), messageIdentityVerificationTokenHasExpired)
				return nil, err
			default:
				ctx.Error(fmt.Errorf("Cannot handle this token: %s", ve), messageOperationFailed)
				return nil, err
			}
		}

<<<<<<< HEAD
		ctx.Error(err, messageOperationFailed)

		return nil, err
	}

	return token, nil
}

// IdentityVerificationFinish the middleware for finishing the identity validation process.
func IdentityVerificationFinish(args IdentityVerificationFinishArgs, next func(ctx *AutheliaCtx, username string)) RequestHandler {
	return func(ctx *AutheliaCtx) {
		token, err := identityVerificationValidateToken(ctx)
		if token == nil || err != nil {
=======
		token, err := jwt.ParseWithClaims(finishBody.Token, &model.IdentityVerificationClaim{},
			func(token *jwt.Token) (any, error) {
				return []byte(ctx.Configuration.JWTSecret), nil
			},
			jwt.WithIssuedAt(),
			jwt.WithIssuer("Authelia"),
			jwt.WithStrictDecoding(),
			ctx.GetJWTWithTimeFuncOption(),
		)

		switch {
		case err == nil:
			break
		case errors.Is(err, jwt.ErrTokenMalformed):
			ctx.Error(fmt.Errorf("Cannot parse token"), messageOperationFailed)
			return
		case errors.Is(err, jwt.ErrTokenExpired):
			ctx.Error(fmt.Errorf("Token expired"), messageIdentityVerificationTokenHasExpired)
			return
		case errors.Is(err, jwt.ErrTokenNotValidYet):
			ctx.Error(fmt.Errorf("Token is only valid in the future"), messageIdentityVerificationTokenNotValidYet)
			return
		case errors.Is(err, jwt.ErrTokenSignatureInvalid):
			ctx.Error(fmt.Errorf("Token signature does't match"), messageIdentityVerificationTokenSig)
			return
		default:
			ctx.Error(fmt.Errorf("Cannot handle this token: %w", err), messageOperationFailed)
>>>>>>> 895cdc28
			return
		}

		claims, ok := token.Claims.(*model.IdentityVerificationClaim)
		if !ok {
			ctx.Error(fmt.Errorf("Wrong type of claims (%T != *middlewares.IdentityVerificationClaim)", claims), messageOperationFailed)
			return
		}

		verification, err := claims.ToIdentityVerification()
		if err != nil {
			ctx.Error(fmt.Errorf("Token seems to be invalid: %w", err),
				messageOperationFailed)
			return
		}

		found, err := ctx.Providers.StorageProvider.FindIdentityVerification(ctx, verification.JTI.String())
		if err != nil {
			ctx.Error(err, messageOperationFailed)
			return
		}

		if !found {
			ctx.Error(fmt.Errorf("Token is not in DB, it might have already been used"),
				messageIdentityVerificationTokenAlreadyUsed)
			return
		}

		// Verify that the action claim in the token is the one expected for the given endpoint.
		if claims.Action != args.ActionClaim {
			ctx.Error(fmt.Errorf("This token has not been generated for this kind of action"), messageOperationFailed)
			return
		}

		if args.IsTokenUserValidFunc != nil && !args.IsTokenUserValidFunc(ctx, claims.Username) {
			ctx.Error(fmt.Errorf("This token has not been generated for this user"), messageOperationFailed)
			return
		}

		if err = ctx.Providers.StorageProvider.ConsumeIdentityVerification(ctx, claims.ID, model.NewNullIP(ctx.RemoteIP())); err != nil {
			ctx.Error(err, messageOperationFailed)
			return
		}

		next(ctx, claims.Username)
	}
}<|MERGE_RESOLUTION|>--- conflicted
+++ resolved
@@ -96,66 +96,27 @@
 	}
 }
 
-<<<<<<< HEAD
-func identityVerificationValidateToken(ctx *AutheliaCtx) (*jwt.Token, error) {
-	var bodyJSON IdentityVerificationFinishBody
-=======
 // IdentityVerificationFinish the middleware for finishing the identity validation process.
 //
 //nolint:gocyclo
 func IdentityVerificationFinish(args IdentityVerificationFinishArgs, next func(ctx *AutheliaCtx, username string)) RequestHandler {
 	return func(ctx *AutheliaCtx) {
 		var finishBody IdentityVerificationFinishBody
->>>>>>> 895cdc28
 
-	err := json.Unmarshal(ctx.PostBody(), &bodyJSON)
+		b := ctx.PostBody()
 
-	if err != nil {
-		ctx.Error(err, messageOperationFailed)
-		return nil, err
-	}
+		err := json.Unmarshal(b, &finishBody)
 
-	if bodyJSON.Token == "" {
-		ctx.Error(fmt.Errorf("No token provided"), messageOperationFailed)
-		return nil, err
-	}
-
-	token, err := jwt.ParseWithClaims(bodyJSON.Token, &model.IdentityVerificationClaim{},
-		func(token *jwt.Token) (any, error) {
-			return []byte(ctx.Configuration.JWTSecret), nil
-		})
-
-	if err != nil {
-		if ve, ok := err.(*jwt.ValidationError); ok {
-			switch {
-			case ve.Errors&jwt.ValidationErrorMalformed != 0:
-				ctx.Error(fmt.Errorf("Cannot parse token"), messageOperationFailed)
-				return nil, err
-			case ve.Errors&(jwt.ValidationErrorExpired|jwt.ValidationErrorNotValidYet) != 0:
-				// Token is either expired or not active yet.
-				ctx.Error(fmt.Errorf("Token expired"), messageIdentityVerificationTokenHasExpired)
-				return nil, err
-			default:
-				ctx.Error(fmt.Errorf("Cannot handle this token: %s", ve), messageOperationFailed)
-				return nil, err
-			}
+		if err != nil {
+			ctx.Error(err, messageOperationFailed)
+			return
 		}
 
-<<<<<<< HEAD
-		ctx.Error(err, messageOperationFailed)
+		if finishBody.Token == "" {
+			ctx.Error(fmt.Errorf("No token provided"), messageOperationFailed)
+			return
+		}
 
-		return nil, err
-	}
-
-	return token, nil
-}
-
-// IdentityVerificationFinish the middleware for finishing the identity validation process.
-func IdentityVerificationFinish(args IdentityVerificationFinishArgs, next func(ctx *AutheliaCtx, username string)) RequestHandler {
-	return func(ctx *AutheliaCtx) {
-		token, err := identityVerificationValidateToken(ctx)
-		if token == nil || err != nil {
-=======
 		token, err := jwt.ParseWithClaims(finishBody.Token, &model.IdentityVerificationClaim{},
 			func(token *jwt.Token) (any, error) {
 				return []byte(ctx.Configuration.JWTSecret), nil
@@ -183,7 +144,6 @@
 			return
 		default:
 			ctx.Error(fmt.Errorf("Cannot handle this token: %w", err), messageOperationFailed)
->>>>>>> 895cdc28
 			return
 		}
 
